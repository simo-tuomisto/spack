##############################################################################
# Copyright (c) 2013-2018, Lawrence Livermore National Security, LLC.
# Produced at the Lawrence Livermore National Laboratory.
#
# This file is part of Spack.
# Created by Todd Gamblin, tgamblin@llnl.gov, All rights reserved.
# LLNL-CODE-647188
#
# For details, see https://github.com/spack/spack
# Please also see the NOTICE and LICENSE files for our notice and the LGPL.
#
# This program is free software; you can redistribute it and/or modify
# it under the terms of the GNU Lesser General Public License (as
# published by the Free Software Foundation) version 2.1, February 1999.
#
# This program is distributed in the hope that it will be useful, but
# WITHOUT ANY WARRANTY; without even the IMPLIED WARRANTY OF
# MERCHANTABILITY or FITNESS FOR A PARTICULAR PURPOSE. See the terms and
# conditions of the GNU Lesser General Public License for more details.
#
# You should have received a copy of the GNU Lesser General Public License
# along with this program; if not, write to the Free Software Foundation,
# Inc., 59 Temple Place, Suite 330, Boston, MA 02111-1307 USA
##############################################################################
"""
Spack allows very fine-grained control over how packages are installed and
over how they are built and configured.  To make this easy, it has its own
syntax for declaring a dependence.  We call a descriptor of a particular
package configuration a "spec".

The syntax looks like this:

.. code-block:: sh

    $ spack install mpileaks ^openmpi @1.2:1.4 +debug %intel @12.1 =bgqos_0
                    0        1        2        3      4      5     6

The first part of this is the command, 'spack install'.  The rest of the
line is a spec for a particular installation of the mpileaks package.

0. The package to install

1. A dependency of the package, prefixed by ^

2. A version descriptor for the package.  This can either be a specific
   version, like "1.2", or it can be a range of versions, e.g. "1.2:1.4".
   If multiple specific versions or multiple ranges are acceptable, they
   can be separated by commas, e.g. if a package will only build with
   versions 1.0, 1.2-1.4, and 1.6-1.8 of mavpich, you could say:

       depends_on("mvapich@1.0,1.2:1.4,1.6:1.8")

3. A compile-time variant of the package.  If you need openmpi to be
   built in debug mode for your package to work, you can require it by
   adding +debug to the openmpi spec when you depend on it.  If you do
   NOT want the debug option to be enabled, then replace this with -debug.

4. The name of the compiler to build with.

5. The versions of the compiler to build with.  Note that the identifier
   for a compiler version is the same '@' that is used for a package version.
   A version list denoted by '@' is associated with the compiler only if
   if it comes immediately after the compiler name.  Otherwise it will be
   associated with the current package spec.

6. The architecture to build with.  This is needed on machines where
   cross-compilation is required

Here is the EBNF grammar for a spec::

  spec-list    = { spec [ dep-list ] }
  dep_list     = { ^ spec }
  spec         = id [ options ]
  options      = { @version-list | +variant | -variant | ~variant |
                   %compiler | arch=architecture | [ flag ]=value}
  flag         = { cflags | cxxflags | fcflags | fflags | cppflags |
                   ldflags | ldlibs }
  variant      = id
  architecture = id
  compiler     = id [ version-list ]
  version-list = version [ { , version } ]
  version      = id | id: | :id | id:id
  id           = [A-Za-z0-9_][A-Za-z0-9_.-]*

Identifiers using the <name>=<value> command, such as architectures and
compiler flags, require a space before the name.

There is one context-sensitive part: ids in versions may contain '.', while
other ids may not.

There is one ambiguity: since '-' is allowed in an id, you need to put
whitespace space before -variant for it to be tokenized properly.  You can
either use whitespace, or you can just use ~variant since it means the same
thing.  Spack uses ~variant in directory names and in the canonical form of
specs to avoid ambiguity.  Both are provided because ~ can cause shell
expansion when it is the first character in an id typed on the command line.
"""
import base64
import sys
import collections
import ctypes
import hashlib
import itertools
import os
import re

from operator import attrgetter
from six import StringIO
from six import string_types
from six import iteritems

from llnl.util.filesystem import find_headers, find_libraries, is_exe
from llnl.util.lang import key_ordering, HashableMap, ObjectWrapper, dedupe
from llnl.util.lang import check_kwargs
from llnl.util.tty.color import cwrite, colorize, cescape, get_color_when

import spack
import spack.architecture
import spack.compilers as compilers
import spack.error
import spack.parse
import spack.store
import spack.util.spack_json as sjson
import spack.util.spack_yaml as syaml

from spack.dependency import Dependency, all_deptypes, canonical_deptype
from spack.util.module_cmd import get_path_from_module, load_module
from spack.error import SpecError, UnsatisfiableSpecError
from spack.provider_index import ProviderIndex
from spack.util.crypto import prefix_bits
from spack.util.executable import Executable
from spack.util.prefix import Prefix
from spack.util.spack_yaml import syaml_dict
from spack.util.string import comma_or
from spack.variant import MultiValuedVariant, AbstractVariant
from spack.variant import BoolValuedVariant, substitute_abstract_variants
from spack.variant import VariantMap, UnknownVariantError
from spack.variant import DuplicateVariantError
from spack.variant import UnsatisfiableVariantSpecError
from spack.version import VersionList, VersionRange, Version, ver
from yaml.error import MarkedYAMLError

__all__ = [
    'Spec',
    'parse',
    'parse_anonymous_spec',
    'SpecError',
    'SpecParseError',
    'DuplicateDependencyError',
    'DuplicateVariantError',
    'DuplicateCompilerSpecError',
    'UnsupportedCompilerError',
    'UnknownVariantError',
    'DuplicateArchitectureError',
    'InconsistentSpecError',
    'InvalidDependencyError',
    'NoProviderError',
    'MultipleProviderError',
    'UnsatisfiableSpecError',
    'UnsatisfiableSpecNameError',
    'UnsatisfiableVersionSpecError',
    'UnsatisfiableCompilerSpecError',
    'UnsatisfiableVariantSpecError',
    'UnsatisfiableCompilerFlagSpecError',
    'UnsatisfiableArchitectureSpecError',
    'UnsatisfiableProviderSpecError',
    'UnsatisfiableDependencySpecError',
    'AmbiguousHashError',
    'InvalidHashError',
    'NoSuchHashError',
    'RedundantSpecError']

#: Valid pattern for an identifier in Spack
identifier_re = r'\w[\w-]*'

compiler_color = '@g'          #: color for highlighting compilers
version_color = '@c'           #: color for highlighting versions
architecture_color = '@m'      #: color for highlighting architectures
enabled_variant_color = '@B'   #: color for highlighting enabled variants
disabled_variant_color = '@r'  #: color for highlighting disabled varaints
dependency_color = '@.'        #: color for highlighting dependencies
hash_color = '@K'              #: color for highlighting package hashes

#: This map determines the coloring of specs when using color output.
#: We make the fields different colors to enhance readability.
#: See spack.color for descriptions of the color codes.
color_formats = {'%': compiler_color,
                 '@': version_color,
                 '=': architecture_color,
                 '+': enabled_variant_color,
                 '~': disabled_variant_color,
                 '^': dependency_color,
                 '#': hash_color}

#: Regex used for splitting by spec field separators.
#: These need to be escaped to avoid metacharacters in
#: ``color_formats.keys()``.
_separators = '[\\%s]' % '\\'.join(color_formats.keys())

#: Versionlist constant so we don't have to build a list
#: every time we call str()
_any_version = VersionList([':'])

#: Max integer helps avoid passing too large a value to cyaml.
maxint = 2 ** (ctypes.sizeof(ctypes.c_int) * 8 - 1) - 1


def colorize_spec(spec):
    """Returns a spec colorized according to the colors specified in
       color_formats."""
    class insert_color:

        def __init__(self):
            self.last = None

        def __call__(self, match):
            # ignore compiler versions (color same as compiler)
            sep = match.group(0)
            if self.last == '%' and sep == '@':
                return cescape(sep)
            self.last = sep

            return '%s%s' % (color_formats[sep], cescape(sep))

    return colorize(re.sub(_separators, insert_color(), str(spec)) + '@.')


@key_ordering
class ArchSpec(object):
    """ The ArchSpec class represents an abstract architecture specification
        that a package should be built with.  At its core, each ArchSpec is
        comprised of three elements: a platform (e.g. Linux), an OS (e.g.
        RHEL6), and a target (e.g. x86_64).
    """

    # TODO: Formalize the specifications for architectures and then use
    # the appropriate parser here to read these specifications.
    def __init__(self, *args):
        to_attr_string = lambda s: str(s) if s and s != "None" else None

        self.platform, self.platform_os, self.target = (None, None, None)

        if len(args) == 1:
            spec_like = args[0]
            if isinstance(spec_like, ArchSpec):
                self._dup(spec_like)
            elif isinstance(spec_like, string_types):
                spec_fields = spec_like.split("-")

                if len(spec_fields) == 3:
                    self.platform, self.platform_os, self.target = tuple(
                        to_attr_string(f) for f in spec_fields)
                else:
                    raise ValueError("%s is an invalid arch spec" % spec_like)
        elif len(args) == 3:
            self.platform = to_attr_string(args[0])
            self.platform_os = to_attr_string(args[1])
            self.target = to_attr_string(args[2])
        elif len(args) != 0:
            raise TypeError("Can't make arch spec from %s" % args)

    def _autospec(self, spec_like):
        if isinstance(spec_like, ArchSpec):
            return spec_like
        return ArchSpec(spec_like)

    def _cmp_key(self):
        return (self.platform, self.platform_os, self.target)

    def _dup(self, other):
        self.platform = other.platform
        self.platform_os = other.platform_os
        self.target = other.target

    @property
    def platform(self):
        return self._platform

    @platform.setter
    def platform(self, value):
        """ The platform of the architecture spec will be verified as a
            supported Spack platform before it's set to ensure all specs
            refer to valid platforms.
        """
        value = str(value) if value is not None else None
        self._platform = value

    @property
    def platform_os(self):
        return self._platform_os

    @platform_os.setter
    def platform_os(self, value):
        """ The OS of the architecture spec will update the platform field
            if the OS is set to one of the reserved OS types so that the
            default OS type can be resolved.  Since the reserved OS
            information is only available for the host machine, the platform
            will assumed to be the host machine's platform.
        """
        value = str(value) if value is not None else None

        if value in spack.architecture.Platform.reserved_oss:
            curr_platform = str(spack.architecture.platform())
            self.platform = self.platform or curr_platform

            if self.platform != curr_platform:
                raise ValueError(
                    "Can't set arch spec OS to reserved value '%s' when the "
                    "arch platform (%s) isn't the current platform (%s)" %
                    (value, self.platform, curr_platform))

            spec_platform = spack.architecture.get_platform(self.platform)
            value = str(spec_platform.operating_system(value))

        self._platform_os = value

    @property
    def target(self):
        return self._target

    @target.setter
    def target(self, value):
        """ The target of the architecture spec will update the platform field
            if the target is set to one of the reserved target types so that
            the default target type can be resolved.  Since the reserved target
            information is only available for the host machine, the platform
            will assumed to be the host machine's platform.
        """
        value = str(value) if value is not None else None

        if value in spack.architecture.Platform.reserved_targets:
            curr_platform = str(spack.architecture.platform())
            self.platform = self.platform or curr_platform

            if self.platform != curr_platform:
                raise ValueError(
                    "Can't set arch spec target to reserved value '%s' when "
                    "the arch platform (%s) isn't the current platform (%s)" %
                    (value, self.platform, curr_platform))

            spec_platform = spack.architecture.get_platform(self.platform)
            value = str(spec_platform.target(value))

        self._target = value

    def satisfies(self, other, strict=False):
        other = self._autospec(other)
        sdict, odict = self.to_cmp_dict(), other.to_cmp_dict()

        if strict or self.concrete:
            return all(getattr(self, attr) == getattr(other, attr)
                       for attr in odict if odict[attr])
        else:
            return all(getattr(self, attr) == getattr(other, attr)
                       for attr in odict if sdict[attr] and odict[attr])

    def constrain(self, other):
        """ Projects all architecture fields that are specified in the given
            spec onto the instance spec if they're missing from the instance
            spec. This will only work if the two specs are compatible.
        """
        other = self._autospec(other)

        if not self.satisfies(other):
            raise UnsatisfiableArchitectureSpecError(self, other)

        constrained = False
        for attr, svalue in iteritems(self.to_cmp_dict()):
            ovalue = getattr(other, attr)
            if svalue is None and ovalue is not None:
                setattr(self, attr, ovalue)
                constrained = True

        return constrained

    def copy(self):
        clone = ArchSpec.__new__(ArchSpec)
        clone._dup(self)
        return clone

    @property
    def concrete(self):
        return all(v for k, v in iteritems(self.to_cmp_dict()))

    def to_cmp_dict(self):
        """Returns a dictionary that can be used for field comparison."""
        return dict([
            ('platform', self.platform),
            ('platform_os', self.platform_os),
            ('target', self.target)])

    def to_dict(self):
        d = syaml_dict([
            ('platform', self.platform),
            ('platform_os', self.platform_os),
            ('target', self.target)])
        return syaml_dict([('arch', d)])

    @staticmethod
    def from_dict(d):
        """Import an ArchSpec from raw YAML/JSON data.

        This routine implements a measure of compatibility with older
        versions of Spack.  Spack releases before 0.10 used a single
        string with no OS or platform identifiers.  We import old Spack
        architectures with platform ``spack09``, OS ``unknown``, and the
        old arch string as the target.

        Specs from `0.10` or later have a more fleshed out architecture
        descriptor with a platform, an OS, and a target.

        """
        if not isinstance(d['arch'], dict):
            return ArchSpec('spack09', 'unknown', d['arch'])

        d = d['arch']
        return ArchSpec(d['platform'], d['platform_os'], d['target'])

    def __str__(self):
        return "%s-%s-%s" % (self.platform, self.platform_os, self.target)

    def __repr__(self):
        return str(self)

    def __contains__(self, string):
        return string in str(self)


@key_ordering
class CompilerSpec(object):
    """The CompilerSpec field represents the compiler or range of compiler
       versions that a package should be built with.  CompilerSpecs have a
       name and a version list. """

    def __init__(self, *args):
        nargs = len(args)
        if nargs == 1:
            arg = args[0]
            # If there is one argument, it's either another CompilerSpec
            # to copy or a string to parse
            if isinstance(arg, string_types):
                c = SpecParser().parse_compiler(arg)
                self.name = c.name
                self.versions = c.versions

            elif isinstance(arg, CompilerSpec):
                self.name = arg.name
                self.versions = arg.versions.copy()

            else:
                raise TypeError(
                    "Can only build CompilerSpec from string or " +
                    "CompilerSpec. Found %s" % type(arg))

        elif nargs == 2:
            name, version = args
            self.name = name
            self.versions = VersionList()
            self.versions.add(ver(version))

        else:
            raise TypeError(
                "__init__ takes 1 or 2 arguments. (%d given)" % nargs)

    def _add_version(self, version):
        self.versions.add(version)

    def _autospec(self, compiler_spec_like):
        if isinstance(compiler_spec_like, CompilerSpec):
            return compiler_spec_like
        return CompilerSpec(compiler_spec_like)

    def satisfies(self, other, strict=False):
        other = self._autospec(other)
        return (self.name == other.name and
                self.versions.satisfies(other.versions, strict=strict))

    def constrain(self, other):
        """Intersect self's versions with other.

        Return whether the CompilerSpec changed.
        """
        other = self._autospec(other)

        # ensure that other will actually constrain this spec.
        if not other.satisfies(self):
            raise UnsatisfiableCompilerSpecError(other, self)

        return self.versions.intersect(other.versions)

    @property
    def concrete(self):
        """A CompilerSpec is concrete if its versions are concrete and there
           is an available compiler with the right version."""
        return self.versions.concrete

    @property
    def version(self):
        if not self.concrete:
            raise SpecError("Spec is not concrete: " + str(self))
        return self.versions[0]

    def copy(self):
        clone = CompilerSpec.__new__(CompilerSpec)
        clone.name = self.name
        clone.versions = self.versions.copy()
        return clone

    def _cmp_key(self):
        return (self.name, self.versions)

    def to_dict(self):
        d = syaml_dict([('name', self.name)])
        d.update(self.versions.to_dict())

        return syaml_dict([('compiler', d)])

    @staticmethod
    def from_dict(d):
        d = d['compiler']
        return CompilerSpec(d['name'], VersionList.from_dict(d))

    def __str__(self):
        out = self.name
        if self.versions and self.versions != _any_version:
            vlist = ",".join(str(v) for v in self.versions)
            out += "@%s" % vlist
        return out

    def __repr__(self):
        return str(self)


@key_ordering
class DependencySpec(object):
    """DependencySpecs connect two nodes in the DAG, and contain deptypes.

    Dependencies can be one (or more) of several types:

    - build: needs to be in the PATH at build time.
    - link: is linked to and added to compiler flags.
    - run: needs to be in the PATH for the package to run.

    Fields:
    - spec: Spec depended on by parent.
    - parent: Spec that depends on `spec`.
    - deptypes: list of strings, representing dependency relationships.
    """

    def __init__(self, parent, spec, deptypes):
        self.parent = parent
        self.spec = spec
        self.deptypes = tuple(sorted(set(deptypes)))

    def update_deptypes(self, deptypes):
        deptypes = set(deptypes)
        deptypes.update(self.deptypes)
        deptypes = tuple(sorted(deptypes))
        changed = self.deptypes != deptypes

        self.deptypes = deptypes
        return changed

    def copy(self):
        return DependencySpec(self.parent, self.spec, self.deptypes)

    def _cmp_key(self):
        return (self.parent.name if self.parent else None,
                self.spec.name if self.spec else None,
                self.deptypes)

    def __str__(self):
        return "%s %s--> %s" % (self.parent.name if self.parent else None,
                                self.deptypes,
                                self.spec.name if self.spec else None)


_valid_compiler_flags = [
    'cflags', 'cxxflags', 'fflags', 'ldflags', 'ldlibs', 'cppflags']


class FlagMap(HashableMap):

    def __init__(self, spec):
        super(FlagMap, self).__init__()
        self.spec = spec

    def satisfies(self, other, strict=False):
        if strict or (self.spec and self.spec._concrete):
            return all(f in self and set(self[f]) == set(other[f])
                       for f in other)
        else:
            return all(set(self[f]) == set(other[f])
                       for f in other if (other[f] != [] and f in self))

    def constrain(self, other):
        """Add all flags in other that aren't in self to self.

        Return whether the spec changed.
        """
        if other.spec and other.spec._concrete:
            for k in self:
                if k not in other:
                    raise UnsatisfiableCompilerFlagSpecError(
                        self[k], '<absent>')

        changed = False
        for k in other:
            if k in self and not set(self[k]) <= set(other[k]):
                raise UnsatisfiableCompilerFlagSpecError(
                    ' '.join(f for f in self[k]),
                    ' '.join(f for f in other[k]))
            elif k not in self:
                self[k] = other[k]
                changed = True
        return changed

    @staticmethod
    def valid_compiler_flags():
        return _valid_compiler_flags

    def copy(self):
        clone = FlagMap(None)
        for name, value in self.items():
            clone[name] = value
        return clone

    def _cmp_key(self):
        return tuple((k, tuple(v)) for k, v in sorted(iteritems(self)))

    def __str__(self):
        sorted_keys = [k for k in sorted(self.keys()) if self[k] != []]
        cond_symbol = ' ' if len(sorted_keys) > 0 else ''
        return cond_symbol + ' '.join(
            str(key) + '=\"' + ' '.join(
                str(f) for f in self[key]) + '\"'
            for key in sorted_keys) + cond_symbol


class DependencyMap(HashableMap):
    """Each spec has a DependencyMap containing specs for its dependencies.
       The DependencyMap is keyed by name. """

    def __str__(self):
        return "{deps: %s}" % ', '.join(str(d) for d in sorted(self.values()))


def _command_default_handler(descriptor, spec, cls):
    """Default handler when looking for the 'command' attribute.

    Tries to search for ``spec.name`` in the ``spec.prefix.bin`` directory.

    Parameters:
        descriptor (ForwardQueryToPackage): descriptor that triggered the call
        spec (Spec): spec that is being queried
        cls (type(spec)): type of spec, to match the signature of the
            descriptor ``__get__`` method

    Returns:
        Executable: An executable of the command

    Raises:
        RuntimeError: If the command is not found
    """
    path = os.path.join(spec.prefix.bin, spec.name)

    if is_exe(path):
        return Executable(path)
    else:
        msg = 'Unable to locate {0} command in {1}'
        raise RuntimeError(msg.format(spec.name, spec.prefix.bin))


def _headers_default_handler(descriptor, spec, cls):
    """Default handler when looking for the 'headers' attribute.

    Tries to search for ``*.h`` files recursively starting from
    ``spec.prefix.include``.

    Parameters:
        descriptor (ForwardQueryToPackage): descriptor that triggered the call
        spec (Spec): spec that is being queried
        cls (type(spec)): type of spec, to match the signature of the
            descriptor ``__get__`` method

    Returns:
        HeaderList: The headers in ``prefix.include``

    Raises:
        RuntimeError: If no headers are found
    """
    headers = find_headers('*', root=spec.prefix.include, recursive=True)

    if headers:
        return headers
    else:
        msg = 'Unable to locate {0} headers in {1}'
        raise RuntimeError(msg.format(spec.name, spec.prefix.include))


def _libs_default_handler(descriptor, spec, cls):
    """Default handler when looking for the 'libs' attribute.

    Tries to search for ``lib{spec.name}`` recursively starting from
    ``spec.prefix``.

    Parameters:
        descriptor (ForwardQueryToPackage): descriptor that triggered the call
        spec (Spec): spec that is being queried
        cls (type(spec)): type of spec, to match the signature of the
            descriptor ``__get__`` method

    Returns:
        LibraryList: The libraries found

    Raises:
        RuntimeError: If no libraries are found
    """

    # Variable 'name' is passed to function 'find_libraries', which supports
    # glob characters. For example, we have a package with a name 'abc-abc'.
    # Now, we don't know if the original name of the package is 'abc_abc'
    # (and it generates a library 'libabc_abc.so') or 'abc-abc' (and it
    # generates a library 'libabc-abc.so'). So, we tell the function
    # 'find_libraries' to give us anything that matches 'libabc?abc' and it
    # gives us either 'libabc-abc.so' or 'libabc_abc.so' (or an error)
    # depending on which one exists (there is a possibility, of course, to
    # get something like 'libabcXabc.so, but for now we consider this
    # unlikely).
    name = 'lib' + spec.name.replace('-', '?')

    # To speedup the search for external packages configured e.g. in /usr,
    # perform first non-recursive search in prefix.lib then in prefix.lib64 and
    # finally search all of prefix recursively. The search stops when the first
    # match is found.
    prefix = spec.prefix
    search_paths = [(prefix.lib, False), (prefix.lib64, False), (prefix, True)]

    # If '+shared' search only for shared library; if '~shared' search only for
    # static library; otherwise, first search for shared and then for static.
    search_shared = [True] if ('+shared' in spec) else \
        ([False] if ('~shared' in spec) else [True, False])

    for shared in search_shared:
        for path, recursive in search_paths:
            libs = find_libraries(
                name, root=path, shared=shared, recursive=recursive
            )
            if libs:
                return libs

    msg = 'Unable to recursively locate {0} libraries in {1}'
    raise RuntimeError(msg.format(spec.name, prefix))


class ForwardQueryToPackage(object):
    """Descriptor used to forward queries from Spec to Package"""

    def __init__(self, attribute_name, default_handler=None):
        """Create a new descriptor.

        Parameters:
            attribute_name (str): name of the attribute to be
                searched for in the Package instance
            default_handler (callable, optional): default function to be
                called if the attribute was not found in the Package
                instance
        """
        self.attribute_name = attribute_name
        self.default = default_handler

    def __get__(self, instance, cls):
        """Retrieves the property from Package using a well defined chain
        of responsibility.

        The order of call is:

        1. if the query was through the name of a virtual package try to
            search for the attribute `{virtual_name}_{attribute_name}`
            in Package

        2. try to search for attribute `{attribute_name}` in Package

        3. try to call the default handler

        The first call that produces a value will stop the chain.

        If no call can handle the request then AttributeError is raised with a
        message indicating that no relevant attribute exists.
        If a call returns None, an AttributeError is raised with a message
        indicating a query failure, e.g. that library files were not found in a
        'libs' query.
        """
        pkg = instance.package
        try:
            query = instance.last_query
        except AttributeError:
            # There has been no query yet: this means
            # a spec is trying to access its own attributes
            _ = instance[instance.name]  # NOQA: ignore=F841
            query = instance.last_query

        callbacks_chain = []
        # First in the chain : specialized attribute for virtual packages
        if query.isvirtual:
            specialized_name = '{0}_{1}'.format(
                query.name, self.attribute_name
            )
            callbacks_chain.append(lambda: getattr(pkg, specialized_name))
        # Try to get the generic method from Package
        callbacks_chain.append(lambda: getattr(pkg, self.attribute_name))
        # Final resort : default callback
        if self.default is not None:
            callbacks_chain.append(lambda: self.default(self, instance, cls))

        # Trigger the callbacks in order, the first one producing a
        # value wins
        value = None
        message = None
        for f in callbacks_chain:
            try:
                value = f()
                # A callback can return None to trigger an error indicating
                # that the query failed.
                if value is None:
                    msg  = "Query of package '{name}' for '{attrib}' failed\n"
                    msg += "\tprefix : {spec.prefix}\n"
                    msg += "\tspec : {spec}\n"
                    msg += "\tqueried as : {query.name}\n"
                    msg += "\textra parameters : {query.extra_parameters}"
                    message = msg.format(
                        name=pkg.name, attrib=self.attribute_name,
                        spec=instance, query=instance.last_query)
                else:
                    return value
                break
            except AttributeError:
                pass
        # value is 'None'
        if message is not None:
            # Here we can use another type of exception. If we do that, the
            # unit test 'test_getitem_exceptional_paths' in the file
            # lib/spack/spack/test/spec_dag.py will need to be updated to match
            # the type.
            raise AttributeError(message)
        # 'None' value at this point means that there are no appropriate
        # properties defined and no default handler, or that all callbacks
        # raised AttributeError. In this case, we raise AttributeError with an
        # appropriate message.
        fmt = '\'{name}\' package has no relevant attribute \'{query}\'\n'  # NOQA: ignore=E501
        fmt += '\tspec : \'{spec}\'\n'
        fmt += '\tqueried as : \'{spec.last_query.name}\'\n'
        fmt += '\textra parameters : \'{spec.last_query.extra_parameters}\'\n'  # NOQA: ignore=E501
        message = fmt.format(
            name=pkg.name,
            query=self.attribute_name,
            spec=instance
        )
        raise AttributeError(message)

    def __set__(self, instance, value):
        cls_name = type(instance).__name__
        msg = "'{0}' object attribute '{1}' is read-only"
        raise AttributeError(msg.format(cls_name, self.attribute_name))


class SpecBuildInterface(ObjectWrapper):
    command = ForwardQueryToPackage(
        'command',
        default_handler=_command_default_handler
    )

    headers = ForwardQueryToPackage(
        'headers',
        default_handler=_headers_default_handler
    )

    libs = ForwardQueryToPackage(
        'libs',
        default_handler=_libs_default_handler
    )

    def __init__(self, spec, name, query_parameters):
        super(SpecBuildInterface, self).__init__(spec)

        # Represents a query state in a BuildInterface object
        QueryState = collections.namedtuple(
            'QueryState', ['name', 'extra_parameters', 'isvirtual']
        )

        is_virtual = Spec.is_virtual(name)
        self.last_query = QueryState(
            name=name,
            extra_parameters=query_parameters,
            isvirtual=is_virtual
        )


@key_ordering
class Spec(object):

    #: Cache for spec's prefix, computed lazily in the corresponding property
    _prefix = None

    @staticmethod
    def from_literal(spec_dict, normal=True):
        """Builds a Spec from a dictionary containing the spec literal.

        The dictionary must have a single top level key, representing the root,
        and as many secondary level keys as needed in the spec.

        The keys can be either a string or a Spec or a tuple containing the
        Spec and the dependency types.

        Args:
            spec_dict (dict): the dictionary containing the spec literal
            normal (bool): if True the same key appearing at different levels
                of the ``spec_dict`` will map to the same object in memory.

        Examples:
            A simple spec ``foo`` with no dependencies:

            .. code-block:: python

                {'foo': None}

            A spec ``foo`` with a ``(build, link)`` dependency ``bar``:

            .. code-block:: python

                {'foo':
                    {'bar:build,link': None}}

            A spec with a diamond dependency and various build types:

            .. code-block:: python

                {'dt-diamond': {
                    'dt-diamond-left:build,link': {
                        'dt-diamond-bottom:build': None
                    },
                    'dt-diamond-right:build,link': {
                        'dt-diamond-bottom:build,link,run': None
                    }
                }}

            The same spec with a double copy of ``dt-diamond-bottom`` and
            no diamond structure:

            .. code-block:: python

                {'dt-diamond': {
                    'dt-diamond-left:build,link': {
                        'dt-diamond-bottom:build': None
                    },
                    'dt-diamond-right:build,link': {
                        'dt-diamond-bottom:build,link,run': None
                    }
                }, normal=False}

            Constructing a spec using a Spec object as key:

            .. code-block:: python

                mpich = Spec('mpich')
                libelf = Spec('libelf@1.8.11')
                expected_normalized = Spec.from_literal({
                    'mpileaks': {
                        'callpath': {
                            'dyninst': {
                                'libdwarf': {libelf: None},
                                libelf: None
                            },
                            mpich: None
                        },
                        mpich: None
                    },
                })

        """

        # Maps a literal to a Spec, to be sure we are reusing the same object
        spec_cache = LazySpecCache()

        def spec_builder(d):
            # The invariant is that the top level dictionary must have
            # only one key
            assert len(d) == 1

            # Construct the top-level spec
            spec_like, dep_like = next(iter(d.items()))

            # If the requirements was for unique nodes (default)
            # then re-use keys from the local cache. Otherwise build
            # a new node every time.
            if not isinstance(spec_like, Spec):
                spec = spec_cache[spec_like] if normal else Spec(spec_like)
            else:
                spec = spec_like

            if dep_like is None:
                return spec

            def name_and_dependency_types(s):
                """Given a key in the dictionary containing the literal,
                extracts the name of the spec and its dependency types.

                Args:
                    s (str): key in the dictionary containing the literal

                """
                t = s.split(':')

                if len(t) > 2:
                    msg = 'more than one ":" separator in key "{0}"'
                    raise KeyError(msg.format(s))

                n = t[0]
                if len(t) == 2:
                    dtypes = tuple(dt.strip() for dt in t[1].split(','))
                else:
                    dtypes = ()

                return n, dtypes

            def spec_and_dependency_types(s):
                """Given a non-string key in the literal, extracts the spec
                and its dependency types.

                Args:
                    s (spec or tuple): either a Spec object or a tuple
                        composed of a Spec object and a string with the
                        dependency types

                """
                if isinstance(s, Spec):
                    return s, ()

                spec_obj, dtypes = s
                return spec_obj, tuple(dt.strip() for dt in dtypes.split(','))

            # Recurse on dependencies
            for s, s_dependencies in dep_like.items():

                if isinstance(s, string_types):
                    dag_node, dependency_types = name_and_dependency_types(s)
                else:
                    dag_node, dependency_types = spec_and_dependency_types(s)

                dependency_spec = spec_builder({dag_node: s_dependencies})
                spec._add_dependency(dependency_spec, dependency_types)

            return spec

        return spec_builder(spec_dict)

    def __init__(self, spec_like, **kwargs):
        # Copy if spec_like is a Spec.
        if isinstance(spec_like, Spec):
            self._dup(spec_like)
            return

        # Parse if the spec_like is a string.
        if not isinstance(spec_like, string_types):
            raise TypeError("Can't make spec out of %s" % type(spec_like))

        # parse string types *into* this spec
        spec_list = SpecParser(self).parse(spec_like)
        if len(spec_list) > 1:
            raise ValueError("More than one spec in string: " + spec_like)
        if len(spec_list) < 1:
            raise ValueError("String contains no specs: " + spec_like)

        # Specs are by default not assumed to be normal, but in some
        # cases we've read them from a file want to assume normal.
        # This allows us to manipulate specs that Spack doesn't have
        # package.py files for.
        self._normal = kwargs.get('normal', False)
        self._concrete = kwargs.get('concrete', False)

        # Allow a spec to be constructed with an external path.
        self.external_path = kwargs.get('external_path', None)
        self.external_module = kwargs.get('external_module', None)

        self._full_hash = kwargs.get('full_hash', None)

    @property
    def external(self):
        return bool(self.external_path) or bool(self.external_module)

    def get_dependency(self, name):
        dep = self._dependencies.get(name)
        if dep is not None:
            return dep
        raise InvalidDependencyError(
            self.name + " does not depend on " + comma_or(name))

    def _find_deps(self, where, deptype):
        deptype = canonical_deptype(deptype)

        return [dep for dep in where.values()
                if deptype and (not dep.deptypes or
                                any(d in deptype for d in dep.deptypes))]

    def dependencies(self, deptype='all'):
        return [d.spec
                for d in self._find_deps(self._dependencies, deptype)]

    def dependents(self, deptype='all'):
        return [d.parent
                for d in self._find_deps(self._dependents, deptype)]

    def dependencies_dict(self, deptype='all'):
        return dict((d.spec.name, d)
                    for d in self._find_deps(self._dependencies, deptype))

    def dependents_dict(self, deptype='all'):
        return dict((d.parent.name, d)
                    for d in self._find_deps(self._dependents, deptype))

    #
    # Private routines here are called by the parser when building a spec.
    #
    def _add_version(self, version):
        """Called by the parser to add an allowable version."""
        self.versions.add(version)

    def _add_flag(self, name, value):
        """Called by the parser to add a known flag.
        Known flags currently include "arch"
        """
        valid_flags = FlagMap.valid_compiler_flags()
        if name == 'arch' or name == 'architecture':
            parts = tuple(value.split('-'))
            plat, os, tgt = parts if len(parts) == 3 else (None, None, value)
            self._set_architecture(platform=plat, platform_os=os, target=tgt)
        elif name == 'platform':
            self._set_architecture(platform=value)
        elif name == 'os' or name == 'operating_system':
            self._set_architecture(platform_os=value)
        elif name == 'target':
            self._set_architecture(target=value)
        elif name in valid_flags:
            assert(self.compiler_flags is not None)
            self.compiler_flags[name] = spack.compiler.tokenize_flags(value)
        else:
            # FIXME:
            # All other flags represent variants. 'foo=true' and 'foo=false'
            # map to '+foo' and '~foo' respectively. As such they need a
            # BoolValuedVariant instance.
            if str(value).upper() == 'TRUE' or str(value).upper() == 'FALSE':
                self.variants[name] = BoolValuedVariant(name, value)
            else:
                self.variants[name] = AbstractVariant(name, value)

    def _set_architecture(self, **kwargs):
        """Called by the parser to set the architecture."""
        arch_attrs = ['platform', 'platform_os', 'target']
        if self.architecture and self.architecture.concrete:
            raise DuplicateArchitectureError(
                "Spec for '%s' cannot have two architectures." % self.name)

        if not self.architecture:
            new_vals = tuple(kwargs.get(arg, None) for arg in arch_attrs)
            self.architecture = ArchSpec(*new_vals)
        else:
            new_attrvals = [(a, v) for a, v in iteritems(kwargs)
                            if a in arch_attrs]
            for new_attr, new_value in new_attrvals:
                if getattr(self.architecture, new_attr):
                    raise DuplicateArchitectureError(
                        "Spec for '%s' cannot have two '%s' specified "
                        "for its architecture" % (self.name, new_attr))
                else:
                    setattr(self.architecture, new_attr, new_value)

    def _set_compiler(self, compiler):
        """Called by the parser to set the compiler."""
        if self.compiler:
            raise DuplicateCompilerSpecError(
                "Spec for '%s' cannot have two compilers." % self.name)
        self.compiler = compiler

    def _add_dependency(self, spec, deptypes):
        """Called by the parser to add another spec as a dependency."""
        if spec.name in self._dependencies:
            raise DuplicateDependencyError(
                "Cannot depend on '%s' twice" % spec)

        # create an edge and add to parent and child
        dspec = DependencySpec(self, spec, deptypes)
        self._dependencies[spec.name] = dspec
        spec._dependents[self.name] = dspec

    #
    # Public interface
    #
    @property
    def fullname(self):
        return (
            ('%s.%s' % (self.namespace, self.name)) if self.namespace else
            (self.name if self.name else ''))

    @property
    def root(self):
        """Follow dependent links and find the root of this spec's DAG.

        Spack specs have a single root (the package being installed).
        """
        if not self._dependents:
            return self

        return next(iter(self._dependents.values())).parent.root

    @property
    def package(self):
        if not self._package:
            self._package = spack.repo.get(self)
        return self._package

    @property
    def package_class(self):
        """Internal package call gets only the class object for a package.
           Use this to just get package metadata.
        """
        return spack.repo.get_pkg_class(self.fullname)

    @property
    def virtual(self):
        """Right now, a spec is virtual if no package exists with its name.

           TODO: revisit this -- might need to use a separate namespace and
           be more explicit about this.
           Possible idea: just use conventin and make virtual deps all
           caps, e.g., MPI vs mpi.
        """
        return Spec.is_virtual(self.name)

    @staticmethod
    def is_virtual(name):
        """Test if a name is virtual without requiring a Spec."""
        return (name is not None) and (not spack.repo.exists(name))

    @property
    def concrete(self):
        """A spec is concrete if it describes a single build of a package.

        More formally, a spec is concrete if concretize() has been called
        on it and it has been marked `_concrete`.

        Concrete specs either can be or have been built. All constraints
        have been resolved, optional dependencies have been added or
        removed, a compiler has been chosen, and all variants have
        values.
        """
        return self._concrete

    def traverse(self, **kwargs):
        direction = kwargs.get('direction', 'children')
        depth = kwargs.get('depth', False)

        get_spec = lambda s: s.spec
        if direction == 'parents':
            get_spec = lambda s: s.parent

        if depth:
            for d, dspec in self.traverse_edges(**kwargs):
                yield d, get_spec(dspec)
        else:
            for dspec in self.traverse_edges(**kwargs):
                yield get_spec(dspec)

    def traverse_edges(self, visited=None, d=0, deptype='all',
                       dep_spec=None, **kwargs):
        """Generic traversal of the DAG represented by this spec.
           This will yield each node in the spec.  Options:

           order    [=pre|post]
               Order to traverse spec nodes. Defaults to preorder traversal.
               Options are:

               'pre':  Pre-order traversal; each node is yielded before its
                       children in the dependency DAG.
               'post': Post-order  traversal; each node is yielded after its
                       children in the dependency DAG.

           cover    [=nodes|edges|paths]
               Determines how extensively to cover the dag.  Possible values:

               'nodes': Visit each node in the dag only once.  Every node
                        yielded by this function will be unique.
               'edges': If a node has been visited once but is reached along a
                        new path from the root, yield it but do not descend
                        into it.  This traverses each 'edge' in the DAG once.
               'paths': Explore every unique path reachable from the root.
                        This descends into visited subtrees and will yield
                        nodes twice if they're reachable by multiple paths.

           depth    [=False]
               Defaults to False.  When True, yields not just nodes in the
               spec, but also their depth from the root in a (depth, node)
               tuple.

           key   [=id]
               Allow a custom key function to track the identity of nodes
               in the traversal.

           root     [=True]
               If False, this won't yield the root node, just its descendents.

           direction [=children|parents]
               If 'children', does a traversal of this spec's children.  If
               'parents', traverses upwards in the DAG towards the root.

        """
        # get initial values for kwargs
        depth = kwargs.get('depth', False)
        key_fun = kwargs.get('key', id)
        if isinstance(key_fun, string_types):
            key_fun = attrgetter(key_fun)
        yield_root = kwargs.get('root', True)
        cover = kwargs.get('cover', 'nodes')
        direction = kwargs.get('direction', 'children')
        order = kwargs.get('order', 'pre')
        deptype = canonical_deptype(deptype)

        # Make sure kwargs have legal values; raise ValueError if not.
        def validate(name, val, allowed_values):
            if val not in allowed_values:
                raise ValueError("Invalid value for %s: %s.  Choices are %s"
                                 % (name, val, ",".join(allowed_values)))
        validate('cover',     cover,     ('nodes', 'edges', 'paths'))
        validate('direction', direction, ('children', 'parents'))
        validate('order',     order,     ('pre', 'post'))

        if visited is None:
            visited = set()
        key = key_fun(self)

        # Node traversal does not yield visited nodes.
        if key in visited and cover == 'nodes':
            return

        def return_val(dspec):
            if not dspec:
                # make a fake dspec for the root.
                if direction == 'parents':
                    dspec = DependencySpec(self, None, ())
                else:
                    dspec = DependencySpec(None, self, ())
            return (d, dspec) if depth else dspec

        yield_me = yield_root or d > 0

        # Preorder traversal yields before successors
        if yield_me and order == 'pre':
            yield return_val(dep_spec)

        # Edge traversal yields but skips children of visited nodes
        if not (key in visited and cover == 'edges'):
            visited.add(key)

            # This code determines direction and yields the children/parents
            if direction == 'children':
                where = self._dependencies
                succ = lambda dspec: dspec.spec
            elif direction == 'parents':
                where = self._dependents
                succ = lambda dspec: dspec.parent
            else:
                raise ValueError('Invalid traversal direction: %s' % direction)

            for name, dspec in sorted(where.items()):
                dt = dspec.deptypes
                if dt and not any(d in deptype for d in dt):
                    continue

                for child in succ(dspec).traverse_edges(
                        visited, d + 1, deptype, dspec, **kwargs):
                    yield child

        # Postorder traversal yields after successors
        if yield_me and order == 'post':
            yield return_val(dep_spec)

    @property
    def short_spec(self):
        """Returns a version of the spec with the dependencies hashed
           instead of completely enumerated."""
        return self.format('$_$@$%@$+$=$/')

    @property
    def cshort_spec(self):
        """Returns an auto-colorized version of ``self.short_spec``."""
        return self.cformat('$_$@$%@$+$=$/')

    @property
    def prefix(self):
        if self._prefix is None:
            self.prefix = spack.store.layout.path_for_spec(self)
        return self._prefix

    @prefix.setter
    def prefix(self, value):
        self._prefix = Prefix(value)

    def dag_hash(self, length=None):
        """Return a hash of the entire spec DAG, including connectivity."""
        if self._hash:
            return self._hash[:length]
        else:
            yaml_text = syaml.dump(
                self.to_node_dict(), default_flow_style=True, width=maxint)
            sha = hashlib.sha1(yaml_text.encode('utf-8'))

            b32_hash = base64.b32encode(sha.digest()).lower()
            if sys.version_info[0] >= 3:
                b32_hash = b32_hash.decode('utf-8')

            if self.concrete:
                self._hash = b32_hash
            return b32_hash[:length]

    def dag_hash_bit_prefix(self, bits):
        """Get the first <bits> bits of the DAG hash as an integer type."""
        return base32_prefix_bits(self.dag_hash(), bits)

<<<<<<< HEAD
    def to_node_dict(self, all_deps=False):
=======
    def full_hash(self, length=None):
        if not self.concrete:
            raise SpecError("Spec is not concrete: " + str(self))

        if not self._full_hash:
            yaml_text = syaml.dump(
                self.to_node_dict(hash_function=lambda s: s.full_hash()),
                default_flow_style=True, width=maxint)
            package_hash = self.package.content_hash()
            sha = hashlib.sha256(yaml_text.encode('utf-8') + package_hash)
            self._full_hash = base64.b32encode(sha.digest()).lower()

        return self._full_hash[:length]

    def to_node_dict(self, hash_function=None):
>>>>>>> 4c619992
        d = syaml_dict()

        if self.versions:
            d.update(self.versions.to_dict())

        if self.architecture:
            d.update(self.architecture.to_dict())

        if self.compiler:
            d.update(self.compiler.to_dict())

        if self.namespace:
            d['namespace'] = self.namespace

        params = syaml_dict(
            sorted(
                v.yaml_entry() for _, v in self.variants.items()
            )
        )
        params.update(sorted(self.compiler_flags.items()))
        if params:
            d['parameters'] = params

        if self.external:
            d['external'] = {
                'path': self.external_path,
                'module': bool(self.external_module)
            }

        # TODO: restore build dependencies here once we have less picky
        # TODO: concretization.
        if all_deps:
            deptypes = ('link', 'run', 'build')
        else:
            deptypes = ('link', 'run')
        deps = self.dependencies_dict(deptype=deptypes)
        if deps:
            if hash_function is None:
                hash_function = lambda s: s.dag_hash()
            d['dependencies'] = syaml_dict([
                (name,
                 syaml_dict([
                     ('hash', hash_function(dspec.spec)),
                     ('type', sorted(str(s) for s in dspec.deptypes))])
                 ) for name, dspec in sorted(deps.items())
            ])

        return syaml_dict([(self.name, d)])

    def to_dict(self, all_deps=False):
        if all_deps:
            deptypes = ('link', 'run', 'build')
        else:
            deptypes = ('link', 'run')
        node_list = []
        for s in self.traverse(order='pre', deptype=deptypes):
            node = s.to_node_dict(all_deps=all_deps)
            node[s.name]['hash'] = s.dag_hash()
            node_list.append(node)

        return syaml_dict([('spec', node_list)])

    def to_yaml(self, stream=None):
        return syaml.dump(
            self.to_dict(), stream=stream, default_flow_style=False)

    def to_json(self, stream=None):
        return sjson.dump(self.to_dict(), stream)

    @staticmethod
    def from_node_dict(node):
        name = next(iter(node))
        node = node[name]

        spec = Spec(name, full_hash=node.get('full_hash', None))
        spec.namespace = node.get('namespace', None)
        spec._hash = node.get('hash', None)

        if 'version' in node or 'versions' in node:
            spec.versions = VersionList.from_dict(node)

        if 'arch' in node:
            spec.architecture = ArchSpec.from_dict(node)

        if 'compiler' in node:
            spec.compiler = CompilerSpec.from_dict(node)
        else:
            spec.compiler = None

        if 'parameters' in node:
            for name, value in node['parameters'].items():
                if name in _valid_compiler_flags:
                    spec.compiler_flags[name] = value
                else:
                    spec.variants[name] = MultiValuedVariant.from_node_dict(
                        name, value)
        elif 'variants' in node:
            for name, value in node['variants'].items():
                spec.variants[name] = MultiValuedVariant.from_node_dict(
                    name, value
                )
            for name in FlagMap.valid_compiler_flags():
                spec.compiler_flags[name] = []

        if 'external' in node:
            spec.external_path = None
            spec.external_module = None
            # This conditional is needed because sometimes this function is
            # called with a node already constructed that contains a 'versions'
            # and 'external' field. Related to virtual packages provider
            # indexes.
            if node['external']:
                spec.external_path = node['external']['path']
                spec.external_module = node['external']['module']
                if spec.external_module is False:
                    spec.external_module = None
        else:
            spec.external_path = None
            spec.external_module = None

        # Don't read dependencies here; from_node_dict() is used by
        # from_yaml() to read the root *and* each dependency spec.

        return spec

    @staticmethod
    def dependencies_from_node_dict(node):
        name = next(iter(node))
        node = node[name]
        if 'dependencies' not in node:
            return
        for t in Spec.read_yaml_dep_specs(node['dependencies']):
            yield t

    @staticmethod
    def read_yaml_dep_specs(dependency_dict):
        """Read the DependencySpec portion of a YAML-formatted Spec.

        This needs to be backward-compatible with older spack spec
        formats so that reindex will work on old specs/databases.
        """
        for dep_name, elt in dependency_dict.items():
            if isinstance(elt, string_types):
                # original format, elt is just the dependency hash.
                dag_hash, deptypes = elt, ['build', 'link']
            elif isinstance(elt, tuple):
                # original deptypes format: (used tuples, not future-proof)
                dag_hash, deptypes = elt
            elif isinstance(elt, dict):
                # new format: elements of dependency spec are keyed.
                dag_hash, deptypes = elt['hash'], elt['type']
            else:
                raise SpecError("Couldn't parse dependency types in spec.")

            yield dep_name, dag_hash, list(deptypes)

    @staticmethod
    def from_dict(data):
        """Construct a spec from YAML.

        Parameters:
        data -- a nested dict/list data structure read from YAML or JSON.
        """
        nodes = data['spec']

        # Read nodes out of list.  Root spec is the first element;
        # dependencies are the following elements.
        dep_list = [Spec.from_node_dict(node) for node in nodes]
        if not dep_list:
            raise SpecError("YAML spec contains no nodes.")
        deps = dict((spec.name, spec) for spec in dep_list)
        spec = dep_list[0]

        for node in nodes:
            # get dependency dict from the node.
            name = next(iter(node))

            if 'dependencies' not in node[name]:
                continue

            yaml_deps = node[name]['dependencies']
            for dname, dhash, dtypes in Spec.read_yaml_dep_specs(yaml_deps):
                # Fill in dependencies by looking them up by name in deps dict
                deps[name]._dependencies[dname] = DependencySpec(
                    deps[name], deps[dname], dtypes)

        return spec

    @staticmethod
    def from_yaml(stream):
        """Construct a spec from YAML.

        Parameters:
        stream -- string or file object to read from.
        """
        try:
            data = syaml.load(stream)
            return Spec.from_dict(data)
        except MarkedYAMLError as e:
            raise syaml.SpackYAMLError("error parsing YAML spec:", str(e))

    @staticmethod
    def from_json(stream):
        """Construct a spec from JSON.

        Parameters:
        stream -- string or file object to read from.
        """
        try:
            data = sjson.load(stream)
            return Spec.from_dict(data)
        except Exception as e:
            raise sjson.SpackJSONError("error parsing JSON spec:", str(e))

    def _concretize_helper(self, presets=None, visited=None):
        """Recursive helper function for concretize().
           This concretizes everything bottom-up.  As things are
           concretized, they're added to the presets, and ancestors
           will prefer the settings of their children.
        """
        if presets is None:
            presets = {}
        if visited is None:
            visited = set()

        if self.name in visited:
            return False

        if self.concrete:
            visited.add(self.name)
            return False

        changed = False

        # Concretize deps first -- this is a bottom-up process.
        for name in sorted(self._dependencies.keys()):
            changed |= self._dependencies[
                name].spec._concretize_helper(presets, visited)

        if self.name in presets:
            changed |= self.constrain(presets[self.name])
        else:
            # Concretize virtual dependencies last.  Because they're added
            # to presets below, their constraints will all be merged, but we'll
            # still need to select a concrete package later.
            if not self.virtual:
                changed |= any(
                    (spack.concretizer.concretize_architecture(self),
                     spack.concretizer.concretize_compiler(self),
                     spack.concretizer.concretize_compiler_flags(
                         self),  # has to be concretized after compiler
                     spack.concretizer.concretize_version(self),
                     spack.concretizer.concretize_variants(self)))
            presets[self.name] = self

        visited.add(self.name)
        return changed

    def _replace_with(self, concrete):
        """Replace this virtual spec with a concrete spec."""
        assert(self.virtual)
        for name, dep_spec in self._dependents.items():
            dependent = dep_spec.parent
            deptypes = dep_spec.deptypes

            # remove self from all dependents, unless it is already removed
            if self.name in dependent._dependencies:
                del dependent._dependencies[self.name]

            # add the replacement, unless it is already a dep of dependent.
            if concrete.name not in dependent._dependencies:
                dependent._add_dependency(concrete, deptypes)

    def _expand_virtual_packages(self):
        """Find virtual packages in this spec, replace them with providers,
           and normalize again to include the provider's (potentially virtual)
           dependencies.  Repeat until there are no virtual deps.

           Precondition: spec is normalized.

           .. todo::

              If a provider depends on something that conflicts with
              other dependencies in the spec being expanded, this can
              produce a conflicting spec.  For example, if mpich depends
              on hwloc@:1.3 but something in the spec needs hwloc1.4:,
              then we should choose an MPI other than mpich.  Cases like
              this are infrequent, but should implement this before it is
              a problem.
        """
        # Make an index of stuff this spec already provides
        self_index = ProviderIndex(self.traverse(), restrict=True)
        changed = False
        done = False

        while not done:
            done = True
            for spec in list(self.traverse()):
                replacement = None
                if spec.external:
                    continue
                if spec.virtual:
                    replacement = self._find_provider(spec, self_index)
                    if replacement:
                        # TODO: may break if in-place on self but
                        # shouldn't happen if root is traversed first.
                        spec._replace_with(replacement)
                        done = False
                        break

                if not replacement:
                    # Get a list of possible replacements in order of
                    # preference.
                    candidates = spack.concretizer.choose_virtual_or_external(
                        spec)

                    # Try the replacements in order, skipping any that cause
                    # satisfiability problems.
                    for replacement in candidates:
                        if replacement is spec:
                            break

                        # Replace spec with the candidate and normalize
                        copy = self.copy()
                        copy[spec.name]._dup(replacement, deps=False)

                        try:
                            # If there are duplicate providers or duplicate
                            # provider deps, consolidate them and merge
                            # constraints.
                            copy.normalize(force=True)
                            break
                        except SpecError:
                            # On error, we'll try the next replacement.
                            continue

                # If replacement is external then trim the dependencies
                if replacement.external:
                    if (spec._dependencies):
                        changed = True
                        spec._dependencies = DependencyMap()
                    replacement._dependencies = DependencyMap()
                    replacement.architecture = self.architecture

                # TODO: could this and the stuff in _dup be cleaned up?
                def feq(cfield, sfield):
                    return (not cfield) or (cfield == sfield)

                if replacement is spec or (
                        feq(replacement.name, spec.name) and
                        feq(replacement.versions, spec.versions) and
                        feq(replacement.compiler, spec.compiler) and
                        feq(replacement.architecture, spec.architecture) and
                        feq(replacement._dependencies, spec._dependencies) and
                        feq(replacement.variants, spec.variants) and
                        feq(replacement.external_path,
                            spec.external_path) and
                        feq(replacement.external_module,
                            spec.external_module)):
                    continue
                # Refine this spec to the candidate. This uses
                # replace_with AND dup so that it can work in
                # place. TODO: make this more efficient.
                if spec.virtual:
                    spec._replace_with(replacement)
                    changed = True
                if spec._dup(replacement, deps=False, cleardeps=False):
                    changed = True

                spec._dependencies.owner = spec
                self_index.update(spec)
                done = False
                break

        return changed

    def concretize(self):
        """A spec is concrete if it describes one build of a package uniquely.
        This will ensure that this spec is concrete.

        If this spec could describe more than one version, variant, or build
        of a package, this will add constraints to make it concrete.

        Some rigorous validation and checks are also performed on the spec.
        Concretizing ensures that it is self-consistent and that it's
        consistent with requirements of its packages. See flatten() and
        normalize() for more details on this.
        """
        if not self.name:
            raise SpecError("Attempting to concretize anonymous spec")

        if self._concrete:
            return

        changed = True
        force = False

        while changed:
            changes = (self.normalize(force),
                       self._expand_virtual_packages(),
                       self._concretize_helper())
            changed = any(changes)
            force = True

        for s in self.traverse():
            # After concretizing, assign namespaces to anything left.
            # Note that this doesn't count as a "change".  The repository
            # configuration is constant throughout a spack run, and
            # normalize and concretize evaluate Packages using Repo.get(),
            # which respects precedence.  So, a namespace assignment isn't
            # changing how a package name would have been interpreted and
            # we can do it as late as possible to allow as much
            # compatibility across repositories as possible.
            if s.namespace is None:
                s.namespace = spack.repo.repo_for_pkg(s.name).namespace

            if s.concrete:
                continue

            # Add any patches from the package to the spec.
            patches = []
            for cond, patch_list in s.package_class.patches.items():
                if s.satisfies(cond):
                    for patch in patch_list:
                        patches.append(patch.sha256)
            if patches:
                mvar = s.variants.setdefault(
                    'patches', MultiValuedVariant('patches', ())
                )
                mvar.value = patches
                # FIXME: Monkey patches mvar to store patches order
                mvar._patches_in_order_of_appearance = patches

        # Apply patches required on dependencies by depends_on(..., patch=...)
        for dspec in self.traverse_edges(deptype=all,
                                         cover='edges', root=False):
            pkg_deps = dspec.parent.package_class.dependencies
            if dspec.spec.name not in pkg_deps:
                continue

            if dspec.spec.concrete:
                continue

            patches = []
            for cond, dependency in pkg_deps[dspec.spec.name].items():
                if dspec.parent.satisfies(cond):
                    for pcond, patch_list in dependency.patches.items():
                        if dspec.spec.satisfies(pcond):
                            for patch in patch_list:
                                patches.append(patch.sha256)
            if patches:
                mvar = dspec.spec.variants.setdefault(
                    'patches', MultiValuedVariant('patches', ())
                )
                mvar.value = mvar.value + tuple(patches)
                # FIXME: Monkey patches mvar to store patches order
                p = getattr(mvar, '_patches_in_order_of_appearance', [])
                mvar._patches_in_order_of_appearance = dedupe(p + patches)

        for s in self.traverse():
            if s.external_module:
                compiler = spack.compilers.compiler_for_spec(
                    s.compiler, s.architecture)
                for mod in compiler.modules:
                    load_module(mod)

                s.external_path = get_path_from_module(s.external_module)

        # Mark everything in the spec as concrete, as well.
        self._mark_concrete()

        # Now that the spec is concrete we should check if
        # there are declared conflicts
        matches = []
        for x in self.traverse():
            for conflict_spec, when_list in x.package_class.conflicts.items():
                if x.satisfies(conflict_spec, strict=True):
                    for when_spec, msg in when_list:
                        if x.satisfies(when_spec, strict=True):
                            matches.append((x, conflict_spec, when_spec, msg))
        if matches:
            raise ConflictsInSpecError(self, matches)

    def _mark_concrete(self, value=True):
        """Mark this spec and its dependencies as concrete.

        Only for internal use -- client code should use "concretize"
        unless there is a need to force a spec to be concrete.
        """
        for s in self.traverse():
            if (not value) and s.concrete and s.package.installed:
                continue
            s._normal = value
            s._concrete = value

    def concretized(self):
        """This is a non-destructive version of concretize().  First clones,
           then returns a concrete version of this package without modifying
           this package. """
        clone = self.copy(caches=False)
        clone.concretize()
        return clone

    def flat_dependencies(self, **kwargs):
        """Return a DependencyMap containing all of this spec's
           dependencies with their constraints merged.

           If copy is True, returns merged copies of its dependencies
           without modifying the spec it's called on.

           If copy is False, clears this spec's dependencies and
           returns them.
        """
        copy = kwargs.get('copy', True)

        flat_deps = {}
        try:
            deptree = self.traverse(root=False)
            for spec in deptree:

                if spec.name not in flat_deps:
                    if copy:
                        spec = spec.copy(deps=False)
                    flat_deps[spec.name] = spec
                else:
                    flat_deps[spec.name].constrain(spec)

            if not copy:
                for spec in flat_deps.values():
                    spec._dependencies.clear()
                    spec._dependents.clear()
                self._dependencies.clear()

            return flat_deps

        except UnsatisfiableSpecError as e:
            # Here, the DAG contains two instances of the same package
            # with inconsistent constraints.  Users cannot produce
            # inconsistent specs like this on the command line: the
            # parser doesn't allow it. Spack must be broken!
            raise InconsistentSpecError("Invalid Spec DAG: %s" % e.message)

    def index(self, deptype='all'):
        """Return DependencyMap that points to all the dependencies in this
           spec."""
        dm = DependencyMap()
        for spec in self.traverse(deptype=deptype):
            dm[spec.name] = spec
        return dm

    def _evaluate_dependency_conditions(self, name):
        """Evaluate all the conditions on a dependency with this name.

        Args:
            name (str): name of dependency to evaluate conditions on.

        Returns:
            (Dependency): new Dependency object combining all constraints.

        If the package depends on <name> in the current spec
        configuration, return the constrained dependency and
        corresponding dependency types.

        If no conditions are True (and we don't depend on it), return
        ``(None, None)``.
        """
        conditions = self.package_class.dependencies[name]

        substitute_abstract_variants(self)
        # evaluate when specs to figure out constraints on the dependency.
        dep = None
        for when_spec, dependency in conditions.items():
            if self.satisfies(when_spec, strict=True):
                if dep is None:
                    dep = Dependency(self.name, Spec(name), type=())
                try:
                    dep.merge(dependency)
                except UnsatisfiableSpecError as e:
                    e.message = ("Conflicting conditional dependencies on"
                                 "package %s for spec %s" % (self.name, self))
                    raise e

        return dep

    def _find_provider(self, vdep, provider_index):
        """Find provider for a virtual spec in the provider index.
           Raise an exception if there is a conflicting virtual
           dependency already in this spec.
        """
        assert(vdep.virtual)

        # note that this defensively copies.
        providers = provider_index.providers_for(vdep)

        # If there is a provider for the vpkg, then use that instead of
        # the virtual package.
        if providers:
            # Remove duplicate providers that can concretize to the same
            # result.
            for provider in providers:
                for spec in providers:
                    if spec is not provider and provider.satisfies(spec):
                        providers.remove(spec)
            # Can't have multiple providers for the same thing in one spec.
            if len(providers) > 1:
                raise MultipleProviderError(vdep, providers)
            return providers[0]
        else:
            # The user might have required something insufficient for
            # pkg_dep -- so we'll get a conflict.  e.g., user asked for
            # mpi@:1.1 but some package required mpi@2.1:.
            required = provider_index.providers_for(vdep.name)
            if len(required) > 1:
                raise MultipleProviderError(vdep, required)
            elif required:
                raise UnsatisfiableProviderSpecError(required[0], vdep)

    def _merge_dependency(
            self, dependency, visited, spec_deps, provider_index):
        """Merge dependency information from a Package into this Spec.

        Args:
            dependency (Dependency): dependency metadata from a package;
                this is typically the result of merging *all* matching
                dependency constraints from the package.
            visited (set): set of dependency nodes already visited by
                ``normalize()``.
            spec_deps (dict): ``dict`` of all dependencies from the spec
                being normalized.
            provider_index (dict): ``provider_index`` of virtual dep
                providers in the ``Spec`` as normalized so far.

        NOTE: Caller should assume that this routine owns the
        ``dependency`` parameter, i.e., it needs to be a copy of any
        internal structures.

        This is the core of ``normalize()``.  There are some basic steps:

          * If dep is virtual, evaluate whether it corresponds to an
            existing concrete dependency, and merge if so.

          * If it's real and it provides some virtual dep, see if it provides
            what some virtual dependency wants and merge if so.

          * Finally, if none of the above, merge dependency and its
            constraints into this spec.

        This method returns True if the spec was changed, False otherwise.

        """
        changed = False
        dep = dependency.spec

        # If it's a virtual dependency, try to find an existing
        # provider in the spec, and merge that.
        if dep.virtual:
            visited.add(dep.name)
            provider = self._find_provider(dep, provider_index)
            if provider:
                dep = provider
        else:
            index = ProviderIndex([dep], restrict=True)
            items = list(spec_deps.items())
            for name, vspec in items:
                if not vspec.virtual:
                    continue

                if index.providers_for(vspec):
                    vspec._replace_with(dep)
                    del spec_deps[vspec.name]
                    changed = True
                else:
                    required = index.providers_for(vspec.name)
                    if required:
                        raise UnsatisfiableProviderSpecError(required[0], dep)
            provider_index.update(dep)

        # If the spec isn't already in the set of dependencies, add it.
        # Note: dep is always owned by this method. If it's from the
        # caller, it's a copy from _evaluate_dependency_conditions. If it
        # comes from a vdep, it's a defensive copy from _find_provider.
        if dep.name not in spec_deps:
            if self.concrete:
                return False

            spec_deps[dep.name] = dep
            changed = True
        else:
            # merge package/vdep information into spec
            try:
                changed |= spec_deps[dep.name].constrain(dep)
            except UnsatisfiableSpecError as e:
                fmt = 'An unsatisfiable {0}'.format(e.constraint_type)
                fmt += ' constraint has been detected for spec:'
                fmt += '\n\n{0}\n\n'.format(spec_deps[dep.name].tree(indent=4))
                fmt += 'while trying to concretize the partial spec:'
                fmt += '\n\n{0}\n\n'.format(self.tree(indent=4))
                fmt += '{0} requires {1} {2} {3}, but spec asked for {4}'

                e.message = fmt.format(
                    self.name,
                    dep.name,
                    e.constraint_type,
                    e.required,
                    e.provided)

                raise

        # Add merged spec to my deps and recurse
        spec_dependency = spec_deps[dep.name]
        if dep.name not in self._dependencies:
            self._add_dependency(spec_dependency, dependency.type)

        changed |= spec_dependency._normalize_helper(
            visited, spec_deps, provider_index)
        return changed

    def _normalize_helper(self, visited, spec_deps, provider_index):
        """Recursive helper function for _normalize."""
        if self.name in visited:
            return False
        visited.add(self.name)

        # if we descend into a virtual spec, there's nothing more
        # to normalize.  Concretize will finish resolving it later.
        if self.virtual or self.external:
            return False

        # Combine constraints from package deps with constraints from
        # the spec, until nothing changes.
        any_change = False
        changed = True

        while changed:
            changed = False
            for dep_name in self.package_class.dependencies:
                # Do we depend on dep_name?  If so pkg_dep is not None.
                dep = self._evaluate_dependency_conditions(dep_name)
                # If dep is a needed dependency, merge it.
                if dep and (spack.package_testing.check(self.name) or
                            set(dep.type) - set(['test'])):
                    changed |= self._merge_dependency(
                        dep, visited, spec_deps, provider_index)
            any_change |= changed

        return any_change

    def normalize(self, force=False):
        """When specs are parsed, any dependencies specified are hanging off
           the root, and ONLY the ones that were explicitly provided are there.
           Normalization turns a partial flat spec into a DAG, where:

           1. Known dependencies of the root package are in the DAG.
           2. Each node's dependencies dict only contains its known direct
              deps.
           3. There is only ONE unique spec for each package in the DAG.

              * This includes virtual packages.  If there a non-virtual
                package that provides a virtual package that is in the spec,
                then we replace the virtual package with the non-virtual one.

           TODO: normalize should probably implement some form of cycle
           detection, to ensure that the spec is actually a DAG.
        """
        if not self.name:
            raise SpecError("Attempting to normalize anonymous spec")

        # Set _normal and _concrete to False when forced
        if force:
            self._mark_concrete(False)

        if self._normal:
            return False

        # Ensure first that all packages & compilers in the DAG exist.
        self.validate_or_raise()
        # Get all the dependencies into one DependencyMap
        spec_deps = self.flat_dependencies(copy=False)

        # Initialize index of virtual dependency providers if
        # concretize didn't pass us one already
        provider_index = ProviderIndex(
            [s for s in spec_deps.values()], restrict=True)

        # traverse the package DAG and fill out dependencies according
        # to package files & their 'when' specs
        visited = set()

        any_change = self._normalize_helper(visited, spec_deps, provider_index)

        # If there are deps specified but not visited, they're not
        # actually deps of this package.  Raise an error.
        extra = set(spec_deps.keys()).difference(visited)
        if extra:
            raise InvalidDependencyError(
                self.name + " does not depend on " + comma_or(extra))

        # Mark the spec as normal once done.
        self._normal = True
        return any_change

    def normalized(self):
        """
        Return a normalized copy of this spec without modifying this spec.
        """
        clone = self.copy()
        clone.normalize()
        return clone

    def validate_or_raise(self):
        """Checks that names and values in this spec are real. If they're not,
        it will raise an appropriate exception.
        """
        # FIXME: this function should be lazy, and collect all the errors
        # FIXME: before raising the exceptions, instead of being greedy and
        # FIXME: raise just the first one encountered
        for spec in self.traverse():
            # raise an UnknownPackageError if the spec's package isn't real.
            if (not spec.virtual) and spec.name:
                spack.repo.get(spec.fullname)

            # validate compiler in addition to the package name.
            if spec.compiler:
                if not compilers.supported(spec.compiler):
                    raise UnsupportedCompilerError(spec.compiler.name)

            # Ensure correctness of variants (if the spec is not virtual)
            if not spec.virtual:
                pkg_cls = spec.package_class
                pkg_variants = pkg_cls.variants
                # reserved names are variants that may be set on any package
                # but are not necessarily recorded by the package's class
                not_existing = set(spec.variants) - (
                    set(pkg_variants) | set(spack.directives.reserved_names))
                if not_existing:
                    raise UnknownVariantError(spec.name, not_existing)

                substitute_abstract_variants(spec)

    def constrain(self, other, deps=True):
        """Merge the constraints of other with self.

        Returns True if the spec changed as a result, False if not.
        """
        # If we are trying to constrain a concrete spec, either the spec
        # already satisfies the constraint (and the method returns False)
        # or it raises an exception
        if self.concrete:
            if self.satisfies(other):
                return False
            else:
                raise UnsatisfiableSpecError(
                    self, other, 'constrain a concrete spec'
                )

        other = self._autospec(other)

        if not (self.name == other.name or
                (not self.name) or
                (not other.name)):
            raise UnsatisfiableSpecNameError(self.name, other.name)

        if (other.namespace is not None and
                self.namespace is not None and
                other.namespace != self.namespace):
            raise UnsatisfiableSpecNameError(self.fullname, other.fullname)

        if not self.versions.overlaps(other.versions):
            raise UnsatisfiableVersionSpecError(self.versions, other.versions)

        for v in [x for x in other.variants if x in self.variants]:
            if not self.variants[v].compatible(other.variants[v]):
                raise UnsatisfiableVariantSpecError(
                    self.variants[v], other.variants[v]
                )

        # TODO: Check out the logic here
        sarch, oarch = self.architecture, other.architecture
        if sarch is not None and oarch is not None:
            if sarch.platform is not None and oarch.platform is not None:
                if sarch.platform != oarch.platform:
                    raise UnsatisfiableArchitectureSpecError(sarch, oarch)
            if sarch.platform_os is not None and oarch.platform_os is not None:
                if sarch.platform_os != oarch.platform_os:
                    raise UnsatisfiableArchitectureSpecError(sarch, oarch)
            if sarch.target is not None and oarch.target is not None:
                if sarch.target != oarch.target:
                    raise UnsatisfiableArchitectureSpecError(sarch, oarch)

        changed = False
        if self.compiler is not None and other.compiler is not None:
            changed |= self.compiler.constrain(other.compiler)
        elif self.compiler is None:
            changed |= (self.compiler != other.compiler)
            self.compiler = other.compiler

        changed |= self.versions.intersect(other.versions)
        changed |= self.variants.constrain(other.variants)

        changed |= self.compiler_flags.constrain(other.compiler_flags)

        old = str(self.architecture)
        sarch, oarch = self.architecture, other.architecture
        if sarch is None or other.architecture is None:
            self.architecture = sarch or oarch
        else:
            if sarch.platform is None or oarch.platform is None:
                self.architecture.platform = sarch.platform or oarch.platform
            if sarch.platform_os is None or oarch.platform_os is None:
                sarch.platform_os = sarch.platform_os or oarch.platform_os
            if sarch.target is None or oarch.target is None:
                sarch.target = sarch.target or oarch.target
        changed |= (str(self.architecture) != old)

        if deps:
            changed |= self._constrain_dependencies(other)

        return changed

    def _constrain_dependencies(self, other):
        """Apply constraints of other spec's dependencies to this spec."""
        other = self._autospec(other)

        if not self._dependencies or not other._dependencies:
            return False

        # TODO: might want more detail than this, e.g. specific deps
        # in violation. if this becomes a priority get rid of this
        # check and be more specific about what's wrong.
        if not other.satisfies_dependencies(self):
            raise UnsatisfiableDependencySpecError(other, self)

        # Handle common first-order constraints directly
        changed = False
        for name in self.common_dependencies(other):
            changed |= self[name].constrain(other[name], deps=False)
            if name in self._dependencies:
                changed |= self._dependencies[name].update_deptypes(
                    other._dependencies[name].deptypes)

        # Update with additional constraints from other spec
        for name in other.dep_difference(self):
            dep_spec_copy = other.get_dependency(name)
            dep_copy = dep_spec_copy.spec
            deptypes = dep_spec_copy.deptypes
            self._add_dependency(dep_copy.copy(), deptypes)
            changed = True

        return changed

    def common_dependencies(self, other):
        """Return names of dependencies that self an other have in common."""
        common = set(
            s.name for s in self.traverse(root=False))
        common.intersection_update(
            s.name for s in other.traverse(root=False))
        return common

    def constrained(self, other, deps=True):
        """Return a constrained copy without modifying this spec."""
        clone = self.copy(deps=deps)
        clone.constrain(other, deps)
        return clone

    def dep_difference(self, other):
        """Returns dependencies in self that are not in other."""
        mine = set(s.name for s in self.traverse(root=False))
        mine.difference_update(
            s.name for s in other.traverse(root=False))
        return mine

    def _autospec(self, spec_like):
        """
        Used to convert arguments to specs.  If spec_like is a spec, returns
        it.  If it's a string, tries to parse a string.  If that fails, tries
        to parse a local spec from it (i.e. name is assumed to be self's name).
        """
        if isinstance(spec_like, spack.spec.Spec):
            return spec_like

        try:
            spec = spack.spec.Spec(spec_like)
            if not spec.name:
                raise SpecError(
                    "anonymous package -- this will always be handled")
            return spec
        except SpecError:
            return parse_anonymous_spec(spec_like, self.name)

    def satisfies(self, other, deps=True, strict=False, strict_deps=False):
        """Determine if this spec satisfies all constraints of another.

        There are two senses for satisfies:

          * `loose` (default): the absence of a constraint in self
            implies that it *could* be satisfied by other, so we only
            check that there are no conflicts with other for
            constraints that this spec actually has.

          * `strict`: strict means that we *must* meet all the
            constraints specified on other.
        """
        other = self._autospec(other)

        # The only way to satisfy a concrete spec is to match its hash exactly.
        if other.concrete:
            return self.concrete and self.dag_hash() == other.dag_hash()

        # A concrete provider can satisfy a virtual dependency.
        if not self.virtual and other.virtual:
            try:
                pkg = spack.repo.get(self.fullname)
            except spack.repository.UnknownEntityError:
                # If we can't get package info on this spec, don't treat
                # it as a provider of this vdep.
                return False

            if pkg.provides(other.name):
                for provided, when_specs in pkg.provided.items():
                    if any(self.satisfies(when_spec, deps=False, strict=strict)
                           for when_spec in when_specs):
                        if provided.satisfies(other):
                            return True
            return False

        # Otherwise, first thing we care about is whether the name matches
        if self.name != other.name and self.name and other.name:
            return False

        # namespaces either match, or other doesn't require one.
        if (other.namespace is not None and
                self.namespace is not None and
                self.namespace != other.namespace):
            return False
        if self.versions and other.versions:
            if not self.versions.satisfies(other.versions, strict=strict):
                return False
        elif strict and (self.versions or other.versions):
            return False

        # None indicates no constraints when not strict.
        if self.compiler and other.compiler:
            if not self.compiler.satisfies(other.compiler, strict=strict):
                return False
        elif strict and (other.compiler and not self.compiler):
            return False

        var_strict = strict
        if (not self.name) or (not other.name):
            var_strict = True
        if not self.variants.satisfies(other.variants, strict=var_strict):
            return False

        # Architecture satisfaction is currently just string equality.
        # If not strict, None means unconstrained.
        if self.architecture and other.architecture:
            if not self.architecture.satisfies(other.architecture, strict):
                return False
        elif strict and (other.architecture and not self.architecture):
            return False

        if not self.compiler_flags.satisfies(
                other.compiler_flags,
                strict=strict):
            return False

        # If we need to descend into dependencies, do it, otherwise we're done.
        if deps:
            deps_strict = strict
            if self._concrete and not other.name:
                # We're dealing with existing specs
                deps_strict = True
            return self.satisfies_dependencies(other, strict=deps_strict)
        else:
            return True

    def satisfies_dependencies(self, other, strict=False):
        """
        This checks constraints on common dependencies against each other.
        """
        other = self._autospec(other)

        # If there are no constraints to satisfy, we're done.
        if not other._dependencies:
            return True

        if strict:
            # if we have no dependencies, we can't satisfy any constraints.
            if not self._dependencies:
                return False

            selfdeps = self.traverse(root=False)
            otherdeps = other.traverse(root=False)
            if not all(any(d.satisfies(dep) for d in selfdeps)
                       for dep in otherdeps):
                return False

        elif not self._dependencies:
            # if not strict, this spec *could* eventually satisfy the
            # constraints on other.
            return True

        # Handle first-order constraints directly
        for name in self.common_dependencies(other):
            if not self[name].satisfies(other[name], deps=False):
                return False

        # For virtual dependencies, we need to dig a little deeper.
        self_index = ProviderIndex(self.traverse(), restrict=True)
        other_index = ProviderIndex(other.traverse(), restrict=True)

        # This handles cases where there are already providers for both vpkgs
        if not self_index.satisfies(other_index):
            return False

        # These two loops handle cases where there is an overly restrictive
        # vpkg in one spec for a provider in the other (e.g., mpi@3: is not
        # compatible with mpich2)
        for spec in self.virtual_dependencies():
            if (spec.name in other_index and
                    not other_index.providers_for(spec)):
                return False

        for spec in other.virtual_dependencies():
            if spec.name in self_index and not self_index.providers_for(spec):
                return False

        return True

    def virtual_dependencies(self):
        """Return list of any virtual deps in this spec."""
        return [spec for spec in self.traverse() if spec.virtual]

    @property
    def patches(self):
        """Return patch objects for any patch sha256 sums on this Spec.

        This is for use after concretization to iterate over any patches
        associated with this spec.

        TODO: this only checks in the package; it doesn't resurrect old
        patches from install directories, but it probably should.
        """
        if 'patches' not in self.variants:
            return []

        patches = []

        # FIXME: The private attribute below is attached after
        # FIXME: concretization to store the order of patches somewhere.
        # FIXME: Needs to be refactored in a cleaner way.
        for sha256 in self.variants['patches']._patches_in_order_of_appearance:
            patch = self.package_class.lookup_patch(sha256)
            if patch:
                patches.append(patch)
                continue

            # if not found in this package, check immediate dependents
            # for dependency patches
            for dep_spec in self._dependents.values():
                patch = dep_spec.parent.package_class.lookup_patch(sha256)

                if patch:
                    patches.append(patch)

        return patches

    def _dup(self, other, deps=True, cleardeps=True, caches=None):
        """Copy the spec other into self.  This is an overwriting
        copy. It does not copy any dependents (parents), but by default
        copies dependencies.

        To duplicate an entire DAG, call _dup() on the root of the DAG.

        Args:
            other (Spec): spec to be copied onto ``self``
            deps (bool or Sequence): if True copies all the dependencies. If
                False copies None. If a sequence of dependency types copy
                only those types.
            cleardeps (bool): if True clears the dependencies of ``self``,
                before possibly copying the dependencies of ``other`` onto
                ``self``
            caches (bool or None): preserve cached fields such as
                ``_normal``, ``_concrete``, and ``_cmp_key_cache``. By
                default this is ``False`` if DAG structure would be
                changed by the copy, ``True`` if it's an exact copy.

        Returns:
            True if ``self`` changed because of the copy operation,
            False otherwise.

        """
        # We don't count dependencies as changes here
        changed = True
        if hasattr(self, 'name'):
            changed = (self.name != other.name and
                       self.versions != other.versions and
                       self.architecture != other.architecture and
                       self.compiler != other.compiler and
                       self.variants != other.variants and
                       self._normal != other._normal and
                       self.concrete != other.concrete and
                       self.external_path != other.external_path and
                       self.external_module != other.external_module and
                       self.compiler_flags != other.compiler_flags)

        self._package = None

        # Local node attributes get copied first.
        self.name = other.name
        self.versions = other.versions.copy()
        self.architecture = other.architecture.copy() if other.architecture \
            else None
        self.compiler = other.compiler.copy() if other.compiler else None
        if cleardeps:
            self._dependents = DependencyMap()
            self._dependencies = DependencyMap()
        self.compiler_flags = other.compiler_flags.copy()
        self.compiler_flags.spec = self
        self.variants = other.variants.copy()
        self.variants.spec = self
        self.external_path = other.external_path
        self.external_module = other.external_module
        self.namespace = other.namespace

        # Cached fields are results of expensive operations.
        # If we preserved the original structure, we can copy them
        # safely. If not, they need to be recomputed.
        if caches is None:
            caches = (deps is True or deps == all_deptypes)

        # If we copy dependencies, preserve DAG structure in the new spec
        if deps:
            # If caller restricted deptypes to be copied, adjust that here.
            # By default, just copy all deptypes
            deptypes = all_deptypes
            if isinstance(deps, (tuple, list)):
                deptypes = deps
            self._dup_deps(other, deptypes, caches)

        if caches:
            self._hash = other._hash
            self._cmp_key_cache = other._cmp_key_cache
            self._normal = other._normal
            self._concrete = other._concrete
            self._full_hash = other._full_hash
        else:
            self._hash = None
            self._cmp_key_cache = None
            self._normal = False
            self._concrete = False
            self._full_hash = None

        return changed

    def _dup_deps(self, other, deptypes, caches):
        new_specs = {self.name: self}
        for dspec in other.traverse_edges(cover='edges',
                                          root=False):
            if (dspec.deptypes and
                not any(d in deptypes for d in dspec.deptypes)):
                continue

            if dspec.parent.name not in new_specs:
                new_specs[dspec.parent.name] = dspec.parent.copy(
                    deps=False, caches=caches)
            if dspec.spec.name not in new_specs:
                new_specs[dspec.spec.name] = dspec.spec.copy(
                    deps=False, caches=caches)

            new_specs[dspec.parent.name]._add_dependency(
                new_specs[dspec.spec.name], dspec.deptypes)

    def copy(self, deps=True, **kwargs):
        """Make a copy of this spec.

        Args:
            deps (bool or tuple): Defaults to True. If boolean, controls
                whether dependencies are copied (copied if True). If a
                tuple is provided, *only* dependencies of types matching
                those in the tuple are copied.
            kwargs: additional arguments for internal use (passed to ``_dup``).

        Returns:
            A copy of this spec.

        Examples:
            Deep copy with dependnecies::

                spec.copy()
                spec.copy(deps=True)

            Shallow copy (no dependencies)::

                spec.copy(deps=False)

            Only build and run dependencies::

                deps=('build', 'run'):

        """
        clone = Spec.__new__(Spec)
        clone._dup(self, deps=deps, **kwargs)
        return clone

    @property
    def version(self):
        if not self.versions.concrete:
            raise SpecError("Spec version is not concrete: " + str(self))
        return self.versions[0]

    def __getitem__(self, name):
        """Get a dependency from the spec by its name. This call implicitly
        sets a query state in the package being retrieved. The behavior of
        packages may be influenced by additional query parameters that are
        passed after a colon symbol.

        Note that if a virtual package is queried a copy of the Spec is
        returned while for non-virtual a reference is returned.
        """
        query_parameters = name.split(':')
        if len(query_parameters) > 2:
            msg = 'key has more than one \':\' symbol.'
            msg += ' At most one is admitted.'
            raise KeyError(msg)

        name, query_parameters = query_parameters[0], query_parameters[1:]
        if query_parameters:
            # We have extra query parameters, which are comma separated
            # values
            csv = query_parameters.pop().strip()
            query_parameters = re.split(r'\s*,\s*', csv)

        try:
            value = next(
                itertools.chain(
                    # Regular specs
                    (x for x in self.traverse() if x.name == name),
                    (x for x in self.traverse()
                     if (not x.virtual) and x.package.provides(name))
                )
            )
        except StopIteration:
            raise KeyError("No spec with name %s in %s" % (name, self))

        if self._concrete:
            return SpecBuildInterface(value, name, query_parameters)

        return value

    def __contains__(self, spec):
        """True if this spec satisfies the provided spec, or if any dependency
           does.  If the spec has no name, then we parse this one first.
        """
        spec = self._autospec(spec)
        for s in self.traverse():
            if s.satisfies(spec, strict=True):
                return True

        return False

    def sorted_deps(self):
        """Return a list of all dependencies sorted by name."""
        deps = self.flat_dependencies()
        return tuple(deps[name] for name in sorted(deps))

    def _eq_dag(self, other, vs, vo, deptypes):
        """Recursive helper for eq_dag and ne_dag.  Does the actual DAG
           traversal."""
        vs.add(id(self))
        vo.add(id(other))

        if self.ne_node(other):
            return False

        if len(self._dependencies) != len(other._dependencies):
            return False

        ssorted = [self._dependencies[name]
                   for name in sorted(self._dependencies)]
        osorted = [other._dependencies[name]
                   for name in sorted(other._dependencies)]

        for s_dspec, o_dspec in zip(ssorted, osorted):
            if deptypes and s_dspec.deptypes != o_dspec.deptypes:
                return False

            s, o = s_dspec.spec, o_dspec.spec
            visited_s = id(s) in vs
            visited_o = id(o) in vo

            # Check for duplicate or non-equal dependencies
            if visited_s != visited_o:
                return False

            # Skip visited nodes
            if visited_s or visited_o:
                continue

            # Recursive check for equality
            if not s._eq_dag(o, vs, vo, deptypes):
                return False

        return True

    def eq_dag(self, other, deptypes=True):
        """True if the full dependency DAGs of specs are equal."""
        return self._eq_dag(other, set(), set(), deptypes)

    def ne_dag(self, other, deptypes=True):
        """True if the full dependency DAGs of specs are not equal."""
        return not self.eq_dag(other, set(), set(), deptypes)

    def _cmp_node(self):
        """Comparison key for just *this node* and not its deps."""
        return (self.name,
                self.namespace,
                self.versions,
                self.variants,
                self.architecture,
                self.compiler,
                self.compiler_flags)

    def eq_node(self, other):
        """Equality with another spec, not including dependencies."""
        return self._cmp_node() == other._cmp_node()

    def ne_node(self, other):
        """Inequality with another spec, not including dependencies."""
        return self._cmp_node() != other._cmp_node()

    def _cmp_key(self):
        """This returns a key for the spec *including* DAG structure.

        The key is the concatenation of:
          1. A tuple describing this node in the DAG.
          2. The hash of each of this node's dependencies' cmp_keys.
        """
        if self._cmp_key_cache:
            return self._cmp_key_cache

        dep_tuple = tuple(
            (d.spec.name, hash(d.spec), tuple(sorted(d.deptypes)))
            for name, d in sorted(self._dependencies.items()))

        key = (self._cmp_node(), dep_tuple)
        if self._concrete:
            self._cmp_key_cache = key
        return key

    def colorized(self):
        return colorize_spec(self)

    def format(self, format_string='$_$@$%@+$+$=', **kwargs):
        """Prints out particular pieces of a spec, depending on what is
        in the format string.

        The format strings you can provide are::

            $_   Package name
            $.   Full package name (with namespace)
            $@   Version with '@' prefix
            $%   Compiler with '%' prefix
            $%@  Compiler with '%' prefix & compiler version with '@' prefix
            $%+  Compiler with '%' prefix & compiler flags prefixed by name
            $%@+ Compiler, compiler version, and compiler flags with same
                 prefixes as above
            $+   Options
            $=   Architecture prefixed by 'arch='
            $/   7-char prefix of DAG hash with '-' prefix
            $$   $

        You can also use full-string versions, which elide the prefixes::

            ${PACKAGE}       Package name
            ${VERSION}       Version
            ${COMPILER}      Full compiler string
            ${COMPILERNAME}  Compiler name
            ${COMPILERVER}   Compiler version
            ${COMPILERFLAGS} Compiler flags
            ${OPTIONS}       Options
            ${ARCHITECTURE}  Architecture
            ${PLATFORM}      Platform
            ${OS}            Operating System
            ${TARGET}        Target
            ${SHA1}          Dependencies 8-char sha1 prefix
            ${HASH:len}      DAG hash with optional length specifier

            ${SPACK_ROOT}    The spack root directory
            ${SPACK_INSTALL} The default spack install directory,
                             ${SPACK_PREFIX}/opt
            ${PREFIX}        The package prefix

        Note these are case-insensitive: for example you can specify either
        ``${PACKAGE}`` or ``${package}``.

        Optionally you can provide a width, e.g. ``$20_`` for a 20-wide name.
        Like printf, you can provide '-' for left justification, e.g.
        ``$-20_`` for a left-justified name.

        Anything else is copied verbatim into the output stream.

        Args:
            format_string (str): string containing the format to be expanded

            **kwargs (dict): the following list of keywords is supported

                - color (bool): True if returned string is colored

                - transform (dict): maps full-string formats to a callable \
                that accepts a string and returns another one

        Examples:

            The following line:

            .. code-block:: python

                s = spec.format('$_$@$+')

            translates to the name, version, and options of the package, but no
            dependencies, arch, or compiler.

        TODO: allow, e.g., ``$6#`` to customize short hash length
        TODO: allow, e.g., ``$//`` for full hash.
        """
        color = kwargs.get('color', False)

        # Dictionary of transformations for named tokens
        token_transforms = {}
        token_transforms.update(kwargs.get('transform', {}))

        length = len(format_string)
        out = StringIO()
        named = escape = compiler = False
        named_str = fmt = ''

        def write(s, c):
            f = color_formats[c] + cescape(s) + '@.'
            cwrite(f, stream=out, color=color)

        iterator = enumerate(format_string)
        for i, c in iterator:
            if escape:
                fmt = '%'
                if c == '-':
                    fmt += c
                    i, c = next(iterator)

                while c in '0123456789':
                    fmt += c
                    i, c = next(iterator)
                fmt += 's'

                if c == '_':
                    name = self.name if self.name else ''
                    out.write(fmt % name)
                elif c == '.':
                    out.write(fmt % self.fullname)
                elif c == '@':
                    if self.versions and self.versions != _any_version:
                        write(fmt % (c + str(self.versions)), c)
                elif c == '%':
                    if self.compiler:
                        write(fmt % (c + str(self.compiler.name)), c)
                    compiler = True
                elif c == '+':
                    if self.variants:
                        write(fmt % str(self.variants), c)
                elif c == '=':
                    if self.architecture and str(self.architecture):
                        a_str = ' arch' + c + str(self.architecture) + ' '
                        write(fmt % (a_str), c)
                elif c == '/':
                    out.write('/' + fmt % (self.dag_hash(7)))
                elif c == '$':
                    if fmt != '%s':
                        raise ValueError("Can't use format width with $$.")
                    out.write('$')
                elif c == '{':
                    named = True
                    named_str = ''
                escape = False

            elif compiler:
                if c == '@':
                    if (self.compiler and self.compiler.versions and
                            self.compiler.versions != _any_version):
                        write(c + str(self.compiler.versions), '%')
                elif c == '+':
                    if self.compiler_flags:
                        write(fmt % str(self.compiler_flags), '%')
                    compiler = False
                elif c == '$':
                    escape = True
                    compiler = False
                else:
                    out.write(c)
                    compiler = False

            elif named:
                if not c == '}':
                    if i == length - 1:
                        raise ValueError("Error: unterminated ${ in format:"
                                         "'%s'" % format_string)
                    named_str += c
                    continue
                named_str = named_str.upper()

                # Retrieve the token transformation from the dictionary.
                #
                # The default behavior is to leave the string unchanged
                # (`lambda x: x` is the identity function)
                token_transform = token_transforms.get(named_str, lambda x: x)

                if named_str == 'PACKAGE':
                    name = self.name if self.name else ''
                    write(fmt % token_transform(name), '@')
                if named_str == 'VERSION':
                    if self.versions and self.versions != _any_version:
                        write(fmt % token_transform(str(self.versions)), '@')
                elif named_str == 'COMPILER':
                    if self.compiler:
                        write(fmt % token_transform(self.compiler), '%')
                elif named_str == 'COMPILERNAME':
                    if self.compiler:
                        write(fmt % token_transform(self.compiler.name), '%')
                elif named_str in ['COMPILERVER', 'COMPILERVERSION']:
                    if self.compiler:
                        write(
                            fmt % token_transform(self.compiler.versions),
                            '%'
                        )
                elif named_str == 'COMPILERFLAGS':
                    if self.compiler:
                        write(
                            fmt % token_transform(str(self.compiler_flags)),
                            '%'
                        )
                elif named_str == 'OPTIONS':
                    if self.variants:
                        write(fmt % token_transform(str(self.variants)), '+')
                elif named_str in ["ARCHITECTURE", "PLATFORM", "TARGET", "OS"]:
                    if self.architecture and str(self.architecture):
                        if named_str == "ARCHITECTURE":
                            write(
                                fmt % token_transform(str(self.architecture)),
                                '='
                            )
                        elif named_str == "PLATFORM":
                            platform = str(self.architecture.platform)
                            write(fmt % token_transform(platform), '=')
                        elif named_str == "OS":
                            operating_sys = str(self.architecture.platform_os)
                            write(fmt % token_transform(operating_sys), '=')
                        elif named_str == "TARGET":
                            target = str(self.architecture.target)
                            write(fmt % token_transform(target), '=')
                elif named_str == 'SHA1':
                    if self.dependencies:
                        out.write(fmt % token_transform(str(self.dag_hash(7))))
                elif named_str == 'SPACK_ROOT':
                    out.write(fmt % token_transform(spack.prefix))
                elif named_str == 'SPACK_INSTALL':
                    out.write(fmt % token_transform(spack.store.root))
                elif named_str == 'PREFIX':
                    out.write(fmt % token_transform(self.prefix))
                elif named_str.startswith('HASH'):
                    if named_str.startswith('HASH:'):
                        _, hashlen = named_str.split(':')
                        hashlen = int(hashlen)
                    else:
                        hashlen = None
                    out.write(fmt % (self.dag_hash(hashlen)))

                named = False

            elif c == '$':
                escape = True
                if i == length - 1:
                    raise ValueError("Error: unterminated $ in format: '%s'"
                                     % format_string)
            else:
                out.write(c)

        result = out.getvalue()
        return result

    def cformat(self, *args, **kwargs):
        """Same as format, but color defaults to auto instead of False."""
        kwargs = kwargs.copy()
        kwargs.setdefault('color', None)
        return self.format(*args, **kwargs)

    def dep_string(self):
        return ''.join("^" + dep.format() for dep in self.sorted_deps())

    def __str__(self):
        ret = self.format() + self.dep_string()
        return ret.strip()

    def _install_status(self):
        """Helper for tree to print DB install status."""
        if not self.concrete:
            return None
        try:
            record = spack.store.db.get_record(self)
            return record.installed
        except KeyError:
            return None

    def _installed_explicitly(self):
        """Helper for tree to print DB install status."""
        if not self.concrete:
            return None
        try:
            record = spack.store.db.get_record(self)
            return record.explicit
        except KeyError:
            return None

    def tree(self, **kwargs):
        """Prints out this spec and its dependencies, tree-formatted
           with indentation."""
        color = kwargs.pop('color', get_color_when())
        depth = kwargs.pop('depth', False)
        hashes = kwargs.pop('hashes', False)
        hlen = kwargs.pop('hashlen', None)
        install_status = kwargs.pop('install_status', False)
        cover = kwargs.pop('cover', 'nodes')
        indent = kwargs.pop('indent', 0)
        fmt = kwargs.pop('format', '$_$@$%@+$+$=')
        prefix = kwargs.pop('prefix', None)
        show_types = kwargs.pop('show_types', False)
        deptypes = kwargs.pop('deptypes', ('build', 'link'))
        check_kwargs(kwargs, self.tree)

        out = ""
        for d, dep_spec in self.traverse_edges(
                order='pre', cover=cover, depth=True, deptypes=deptypes):
            node = dep_spec.spec

            if prefix is not None:
                out += prefix(node)
            out += " " * indent

            if depth:
                out += "%-4d" % d

            if install_status:
                status = node._install_status()
                if status is None:
                    out += "     "  # Package isn't installed
                elif status:
                    out += colorize("@g{[+]}  ", color=color)  # installed
                else:
                    out += colorize("@r{[-]}  ", color=color)  # missing

            if hashes:
                out += colorize('@K{%s}  ', color=color) % node.dag_hash(hlen)

            if show_types:
                out += '['
                if dep_spec.deptypes:
                    for t in all_deptypes:
                        out += ''.join(t[0] if t in dep_spec.deptypes else ' ')
                else:
                    out += ' ' * len(all_deptypes)
                out += ']  '

            out += ("    " * d)
            if d > 0:
                out += "^"
            out += node.format(fmt, color=color) + "\n"
        return out

    def __repr__(self):
        return str(self)


class LazySpecCache(collections.defaultdict):
    """Cache for Specs that uses a spec_like as key, and computes lazily
    the corresponding value ``Spec(spec_like``.
    """
    def __init__(self):
        super(LazySpecCache, self).__init__(Spec)

    def __missing__(self, key):
        value = self.default_factory(key)
        self[key] = value
        return value


#
# These are possible token types in the spec grammar.
#
HASH, DEP, AT, COLON, COMMA, ON, OFF, PCT, EQ, ID, VAL = range(11)


class SpecLexer(spack.parse.Lexer):

    """Parses tokens that make up spack specs."""

    def __init__(self):
        super(SpecLexer, self).__init__([
            (r'/', lambda scanner, val: self.token(HASH,  val)),
            (r'\^', lambda scanner, val: self.token(DEP,   val)),
            (r'\@', lambda scanner, val: self.token(AT,    val)),
            (r'\:', lambda scanner, val: self.token(COLON, val)),
            (r'\,', lambda scanner, val: self.token(COMMA, val)),
            (r'\+', lambda scanner, val: self.token(ON,    val)),
            (r'\-', lambda scanner, val: self.token(OFF,   val)),
            (r'\~', lambda scanner, val: self.token(OFF,   val)),
            (r'\%', lambda scanner, val: self.token(PCT,   val)),
            (r'\=', lambda scanner, val: self.token(EQ,    val)),
            # This is more liberal than identifier_re (see above).
            # Checked by check_identifier() for better error messages.
            (r'\w[\w.-]*', lambda scanner, val: self.token(ID,    val)),
            (r'\s+', lambda scanner, val: None)],
            [EQ],
            [(r'[\S].*', lambda scanner, val: self.token(VAL,    val)),
             (r'\s+', lambda scanner, val: None)],
            [VAL])


# Lexer is always the same for every parser.
_lexer = SpecLexer()


class SpecParser(spack.parse.Parser):

    def __init__(self, initial_spec=None):
        """Construct a new SpecParser.

        Args:
            initial_spec (Spec, optional): provide a Spec that we'll parse
                directly into. This is used to avoid construction of a
                superfluous Spec object in the Spec constructor.
        """
        super(SpecParser, self).__init__(_lexer)
        self.previous = None
        self._initial = initial_spec

    def do_parse(self):
        specs = []

        try:
            while self.next:
                # TODO: clean this parsing up a bit
                if self.accept(ID):
                    self.previous = self.token
                    if self.accept(EQ):
                        # We're parsing an anonymous spec beginning with a
                        # key-value pair.
                        if not specs:
                            self.push_tokens([self.previous, self.token])
                            self.previous = None
                            specs.append(self.spec(None))
                        else:
                            if specs[-1].concrete:
                                # Trying to add k-v pair to spec from hash
                                raise RedundantSpecError(specs[-1],
                                                         'key-value pair')
                            # We should never end up here.
                            # This requires starting a new spec with ID, EQ
                            # After another spec that is not concrete
                            # If the previous spec is not concrete, this is
                            # handled in the spec parsing loop
                            # If it is concrete, see the if statement above
                            # If there is no previous spec, we don't land in
                            # this else case.
                            self.unexpected_token()
                    else:
                        # We're parsing a new spec by name
                        self.previous = None
                        specs.append(self.spec(self.token.value))
                elif self.accept(HASH):
                    # We're finding a spec by hash
                    specs.append(self.spec_by_hash())

                elif self.accept(DEP):
                    if not specs:
                        # We're parsing an anonymous spec beginning with a
                        # dependency. Push the token to recover after creating
                        # anonymous spec
                        self.push_tokens([self.token])
                        specs.append(self.spec(None))
                    else:
                        if self.accept(HASH):
                            # We're finding a dependency by hash for an
                            # anonymous spec
                            dep = self.spec_by_hash()
                        else:
                            # We're adding a dependency to the last spec
                            self.expect(ID)
                            dep = self.spec(self.token.value)

                        # Raise an error if the previous spec is already
                        # concrete (assigned by hash)
                        if specs[-1]._hash:
                            raise RedundantSpecError(specs[-1], 'dependency')
                        # command line deps get empty deptypes now.
                        # Real deptypes are assigned later per packages.
                        specs[-1]._add_dependency(dep, ())

                else:
                    # If the next token can be part of a valid anonymous spec,
                    # create the anonymous spec
                    if self.next.type in (AT, ON, OFF, PCT):
                        # Raise an error if the previous spec is already
                        # concrete (assigned by hash)
                        if specs and specs[-1]._hash:
                            raise RedundantSpecError(specs[-1],
                                                     'compiler, version, '
                                                     'or variant')
                        specs.append(self.spec(None))
                    else:
                        self.unexpected_token()

        except spack.parse.ParseError as e:
            raise SpecParseError(e)

        # If the spec has an os or a target and no platform, give it
        # the default platform
        platform_default = spack.architecture.platform().name
        for spec in specs:
            for s in spec.traverse():
                if s.architecture and not s.architecture.platform and \
                        (s.architecture.platform_os or s.architecture.target):
                    s._set_architecture(platform=platform_default)
        return specs

    def parse_compiler(self, text):
        self.setup(text)
        return self.compiler()

    def spec_by_hash(self):
        self.expect(ID)

        specs = spack.store.db.query()
        matches = [spec for spec in specs if
                   spec.dag_hash()[:len(self.token.value)] == self.token.value]

        if not matches:
            raise NoSuchHashError(self.token.value)

        if len(matches) != 1:
            raise AmbiguousHashError(
                "Multiple packages specify hash beginning '%s'."
                % self.token.value, *matches)

        return matches[0]

    def spec(self, name):
        """Parse a spec out of the input. If a spec is supplied, initialize
           and return it instead of creating a new one."""
        if name:
            spec_namespace, dot, spec_name = name.rpartition('.')
            if not spec_namespace:
                spec_namespace = None
            self.check_identifier(spec_name)
        else:
            spec_namespace = None
            spec_name = None

        if self._initial is None:
            # This will init the spec without calling Spec.__init__
            spec = Spec.__new__(Spec)
        else:
            # this is used by Spec.__init__
            spec = self._initial
            self._initial = None

        spec.name = spec_name
        spec.versions = VersionList()
        spec.variants = VariantMap(spec)
        spec.architecture = None
        spec.compiler = None
        spec.external_path = None
        spec.external_module = None
        spec.compiler_flags = FlagMap(spec)
        spec._dependents = DependencyMap()
        spec._dependencies = DependencyMap()
        spec.namespace = spec_namespace
        spec._hash = None
        spec._cmp_key_cache = None

        spec._package = None
        spec._normal = False
        spec._concrete = False
        spec._full_hash = None

        # record this so that we know whether version is
        # unspecified or not.
        added_version = False

        while self.next:
            if self.accept(AT):
                vlist = self.version_list()
                for version in vlist:
                    spec._add_version(version)
                added_version = True

            elif self.accept(ON):
                name = self.variant()
                spec.variants[name] = BoolValuedVariant(name, True)

            elif self.accept(OFF):
                name = self.variant()
                spec.variants[name] = BoolValuedVariant(name, False)

            elif self.accept(PCT):
                spec._set_compiler(self.compiler())

            elif self.accept(ID):
                self.previous = self.token
                if self.accept(EQ):
                    # We're adding a key-value pair to the spec
                    self.expect(VAL)
                    spec._add_flag(self.previous.value, self.token.value)
                    self.previous = None
                else:
                    # We've found the start of a new spec. Go back to do_parse
                    # and read this token again.
                    self.push_tokens([self.token])
                    self.previous = None
                    break

            elif self.accept(HASH):
                # Get spec by hash and confirm it matches what we already have
                hash_spec = self.spec_by_hash()
                if hash_spec.satisfies(spec):
                    spec._dup(hash_spec)
                    break
                else:
                    raise InvalidHashError(spec, hash_spec.dag_hash())

            else:
                break

        # If there was no version in the spec, consier it an open range
        if not added_version and not spec._hash:
            spec.versions = VersionList(':')

        return spec

    def variant(self, name=None):
        if name:
            return name
        else:
            self.expect(ID)
            self.check_identifier()
            return self.token.value

    def version(self):
        start = None
        end = None
        if self.accept(ID):
            start = self.token.value

        if self.accept(COLON):
            if self.accept(ID):
                if self.next and self.next.type is EQ:
                    # This is a start: range followed by a key=value pair
                    self.push_tokens([self.token])
                else:
                    end = self.token.value
        elif start:
            # No colon, but there was a version.
            return Version(start)
        else:
            # No colon and no id: invalid version.
            self.next_token_error("Invalid version specifier")

        if start:
            start = Version(start)
        if end:
            end = Version(end)
        return VersionRange(start, end)

    def version_list(self):
        vlist = []
        vlist.append(self.version())
        while self.accept(COMMA):
            vlist.append(self.version())
        return vlist

    def compiler(self):
        self.expect(ID)
        self.check_identifier()

        compiler = CompilerSpec.__new__(CompilerSpec)
        compiler.name = self.token.value
        compiler.versions = VersionList()
        if self.accept(AT):
            vlist = self.version_list()
            for version in vlist:
                compiler._add_version(version)
        else:
            compiler.versions = VersionList(':')
        return compiler

    def check_identifier(self, id=None):
        """The only identifiers that can contain '.' are versions, but version
           ids are context-sensitive so we have to check on a case-by-case
           basis. Call this if we detect a version id where it shouldn't be.
        """
        if not id:
            id = self.token.value
        if '.' in id:
            self.last_token_error(
                "{0}: Identifier cannot contain '.'".format(id))


def parse(string):
    """Returns a list of specs from an input string.
       For creating one spec, see Spec() constructor.
    """
    return SpecParser().parse(string)


def parse_anonymous_spec(spec_like, pkg_name):
    """Allow the user to omit the package name part of a spec if they
       know what it has to be already.

       e.g., provides('mpi@2', when='@1.9:') says that this package
       provides MPI-3 when its version is higher than 1.9.
    """
    if not isinstance(spec_like, (str, Spec)):
        raise TypeError('spec must be Spec or spec string.  Found %s'
                        % type(spec_like))

    if isinstance(spec_like, str):
        try:
            anon_spec = Spec(spec_like)
            if anon_spec.name != pkg_name:
                raise SpecParseError(spack.parse.ParseError(
                    "",
                    "",
                    "Expected anonymous spec for package %s but found spec for"
                    "package %s" % (pkg_name, anon_spec.name)))
        except SpecParseError:
            anon_spec = Spec(pkg_name + ' ' + spec_like)
            if anon_spec.name != pkg_name:
                raise ValueError(
                    "Invalid spec for package %s: %s" % (pkg_name, spec_like))
    else:
        anon_spec = spec_like.copy()

    if anon_spec.name != pkg_name:
        raise ValueError("Spec name '%s' must match package name '%s'"
                         % (anon_spec.name, pkg_name))

    return anon_spec


def base32_prefix_bits(hash_string, bits):
    """Return the first <bits> bits of a base32 string as an integer."""
    if bits > len(hash_string) * 5:
        raise ValueError("Too many bits! Requested %d bit prefix of '%s'."
                         % (bits, hash_string))

    hash_bytes = base64.b32decode(hash_string, casefold=True)
    return prefix_bits(hash_bytes, bits)


class SpecParseError(SpecError):
    """Wrapper for ParseError for when we're parsing specs."""
    def __init__(self, parse_error):
        super(SpecParseError, self).__init__(parse_error.message)
        self.string = parse_error.string
        self.pos = parse_error.pos


class DuplicateDependencyError(SpecError):
    """Raised when the same dependency occurs in a spec twice."""


class DuplicateCompilerSpecError(SpecError):
    """Raised when the same compiler occurs in a spec twice."""


class UnsupportedCompilerError(SpecError):
    """Raised when the user asks for a compiler spack doesn't know about."""
    def __init__(self, compiler_name):
        super(UnsupportedCompilerError, self).__init__(
            "The '%s' compiler is not yet supported." % compiler_name)


class DuplicateArchitectureError(SpecError):
    """Raised when the same architecture occurs in a spec twice."""


class InconsistentSpecError(SpecError):
    """Raised when two nodes in the same spec DAG have inconsistent
       constraints."""


class InvalidDependencyError(SpecError):
    """Raised when a dependency in a spec is not actually a dependency
       of the package."""


class NoProviderError(SpecError):
    """Raised when there is no package that provides a particular
       virtual dependency.
    """
    def __init__(self, vpkg):
        super(NoProviderError, self).__init__(
            "No providers found for virtual package: '%s'" % vpkg)
        self.vpkg = vpkg


class MultipleProviderError(SpecError):
    """Raised when there is no package that provides a particular
       virtual dependency.
    """
    def __init__(self, vpkg, providers):
        """Takes the name of the vpkg"""
        super(MultipleProviderError, self).__init__(
            "Multiple providers found for '%s': %s"
            % (vpkg, [str(s) for s in providers]))
        self.vpkg = vpkg
        self.providers = providers


class UnsatisfiableSpecNameError(UnsatisfiableSpecError):
    """Raised when two specs aren't even for the same package."""
    def __init__(self, provided, required):
        super(UnsatisfiableSpecNameError, self).__init__(
            provided, required, "name")


class UnsatisfiableVersionSpecError(UnsatisfiableSpecError):
    """Raised when a spec version conflicts with package constraints."""
    def __init__(self, provided, required):
        super(UnsatisfiableVersionSpecError, self).__init__(
            provided, required, "version")


class UnsatisfiableCompilerSpecError(UnsatisfiableSpecError):
    """Raised when a spec comiler conflicts with package constraints."""
    def __init__(self, provided, required):
        super(UnsatisfiableCompilerSpecError, self).__init__(
            provided, required, "compiler")


class UnsatisfiableCompilerFlagSpecError(UnsatisfiableSpecError):
    """Raised when a spec variant conflicts with package constraints."""
    def __init__(self, provided, required):
        super(UnsatisfiableCompilerFlagSpecError, self).__init__(
            provided, required, "compiler_flags")


class UnsatisfiableArchitectureSpecError(UnsatisfiableSpecError):
    """Raised when a spec architecture conflicts with package constraints."""
    def __init__(self, provided, required):
        super(UnsatisfiableArchitectureSpecError, self).__init__(
            provided, required, "architecture")


class UnsatisfiableProviderSpecError(UnsatisfiableSpecError):
    """Raised when a provider is supplied but constraints don't match
       a vpkg requirement"""
    def __init__(self, provided, required):
        super(UnsatisfiableProviderSpecError, self).__init__(
            provided, required, "provider")


# TODO: get rid of this and be more specific about particular incompatible
# dep constraints
class UnsatisfiableDependencySpecError(UnsatisfiableSpecError):
    """Raised when some dependency of constrained specs are incompatible"""
    def __init__(self, provided, required):
        super(UnsatisfiableDependencySpecError, self).__init__(
            provided, required, "dependency")


class AmbiguousHashError(SpecError):
    def __init__(self, msg, *specs):
        specs_str = '\n  ' + '\n  '.join(spec.format('$.$@$%@+$+$=$/')
                                         for spec in specs)
        super(AmbiguousHashError, self).__init__(msg + specs_str)


class InvalidHashError(SpecError):
    def __init__(self, spec, hash):
        super(InvalidHashError, self).__init__(
            "The spec specified by %s does not match provided spec %s"
            % (hash, spec))


class NoSuchHashError(SpecError):
    def __init__(self, hash):
        super(NoSuchHashError, self).__init__(
            "No installed spec matches the hash: '%s'"
            % hash)


class RedundantSpecError(SpecError):
    def __init__(self, spec, addition):
        super(RedundantSpecError, self).__init__(
            "Attempting to add %s to spec %s which is already concrete."
            " This is likely the result of adding to a spec specified by hash."
            % (addition, spec))


class ConflictsInSpecError(SpecError, RuntimeError):
    def __init__(self, spec, matches):
        message = 'Conflicts in concretized spec "{0}"\n'.format(
            spec.short_spec
        )

        visited = set()

        long_message = ''

        match_fmt_default = '{0}. "{1}" conflicts with "{2}"\n'
        match_fmt_custom = '{0}. "{1}" conflicts with "{2}" [{3}]\n'

        for idx, (s, c, w, msg) in enumerate(matches):

            if s not in visited:
                visited.add(s)
                long_message += 'List of matching conflicts for spec:\n\n'
                long_message += s.tree(indent=4) + '\n'

            if msg is None:
                long_message += match_fmt_default.format(idx + 1, c, w)
            else:
                long_message += match_fmt_custom.format(idx + 1, c, w, msg)

        super(ConflictsInSpecError, self).__init__(message, long_message)<|MERGE_RESOLUTION|>--- conflicted
+++ resolved
@@ -1425,9 +1425,6 @@
         """Get the first <bits> bits of the DAG hash as an integer type."""
         return base32_prefix_bits(self.dag_hash(), bits)
 
-<<<<<<< HEAD
-    def to_node_dict(self, all_deps=False):
-=======
     def full_hash(self, length=None):
         if not self.concrete:
             raise SpecError("Spec is not concrete: " + str(self))
@@ -1442,8 +1439,7 @@
 
         return self._full_hash[:length]
 
-    def to_node_dict(self, hash_function=None):
->>>>>>> 4c619992
+    def to_node_dict(self, hash_function=None, all_deps=False):
         d = syaml_dict()
 
         if self.versions:
